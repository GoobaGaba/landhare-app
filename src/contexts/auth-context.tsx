--- conflicted
+++ resolved
@@ -106,11 +106,7 @@
         createdAt: appProfileData?.createdAt || (firebaseUser.metadata.creationTime ? new Date(firebaseUser.metadata.creationTime) : new Date()),
         bio: appProfileData?.bio || '',
         bookmarkedListingIds: appProfileData?.bookmarkedListingIds || [],
-<<<<<<< HEAD
-        walletBalance: appProfileData.walletBalance ?? 2500,
-=======
         walletBalance: appProfileData?.walletBalance ?? 2500,
->>>>>>> fb65c5c5
       };
       
       return { ...firebaseUser, appProfile: finalAppProfile } as CurrentUser;
@@ -232,18 +228,10 @@
 
     const provider = new GoogleAuthProvider();
     try {
-<<<<<<< HEAD
-      const result = await signInWithPopup(firebaseAuthInstance!, provider);
-      const userWithProfile = await fetchAndSetAppProfile(result.user);
-      setCurrentUser(userWithProfile);
-      setLoading(false);
-      return userWithProfile;
-=======
-      const result = await signInWithPopup(firebaseAuthInstance, provider);
+      await signInWithPopup(firebaseAuthInstance!, provider);
       // The onAuthStateChanged listener will handle fetching the profile and setting the state.
       // This ensures that whether it's a new or existing user, the appProfile is created/fetched correctly.
       return null;
->>>>>>> fb65c5c5
     } catch (err) {
       const firebaseErr = err as AuthError;
       let title = "Google Sign-In Failed";
