--- conflicted
+++ resolved
@@ -19,10 +19,6 @@
 let storageInstance = null;
 let firebaseInitializationError: string | null = null;
 
-<<<<<<< HEAD
-// Proactive check to see if the API key is missing or is a placeholder.
-const isApiKeyEffectivelyMissing = !apiKey || apiKey.includes("AIzaSy..._YOUR_API_KEY") || apiKey.includes("PLACEHOLDER")  || apiKey.length < 10;
-=======
 // This flag determines if we are running in a local, mocked environment.
 export let isPrototypeMode = false;
 
@@ -30,7 +26,6 @@
 const areAnyKeysMissing = Object.values(firebaseConfig).some(
   (value) => !value || String(value).includes('YOUR_')
 );
->>>>>>> cc37e0e3
 
 const forceMockMode = process.env.NEXT_PUBLIC_FORCE_MOCK_MODE === 'true';
 
@@ -40,27 +35,8 @@
   ***************************************************************************************************
   ** PROTOTYPE MODE ENABLED                                                                        **
   **-----------------------------------------------------------------------------------------------**
-<<<<<<< HEAD
-  ** The 'NEXT_PUBLIC_FIREBASE_API_KEY' is MISSING, UNDEFINED, or still a PLACEHOLDER.             **
-  ** Firebase features (like Authentication and Firestore) will be DISABLED until this is corrected. **
-  **                                                                                               **
-  ** TO FIX THIS (these steps are crucial and MUST be done by YOU in YOUR local environment):      **
-  ** 1. CREATE/VERIFY '.env.local' FILE:                                                           **
-  **    - Ensure a file named EXACTLY '.env.local' exists in the ROOT directory of your project.   **
-  **    - This is NOT '.env'. It MUST be '.env.local'.                                             **
-  ** 2. CHECK VARIABLE NAME & VALUE:                                                               **
-  **    - Inside '.env.local', copy the keys from the Firebase Console and fill in your values.    **
-  **    - The value for 'NEXT_PUBLIC_FIREBASE_API_KEY' MUST be your ACTUAL API key.                **
-  **    - DO NOT use placeholder values like "AIzaSy...".                                          **
-  ** 3. RESTART DEVELOPMENT SERVER:                                                                **
-  **    - FULLY RESTART your Next.js server (Ctrl+C, then 'npm run dev') after ANY changes        **
-  **      to '.env.local'. Next.js loads these variables only at startup.                          **
-  **                                                                                               **
-  ** The app will continue to run in a mock mode, but real Firebase functionality is disabled.     **
-=======
   ** Reason: ${reason}. The app is running in OFFLINE/MOCK mode.                                   **
   ** Live features like real authentication will be disabled.                                      **
->>>>>>> cc37e0e3
   ***************************************************************************************************
   `;
   if (typeof window !== 'undefined') {
