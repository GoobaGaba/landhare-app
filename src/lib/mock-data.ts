
// IMPORTANT: THIS FILE IS NO LONGER MOCK DATA. IT IS THE LIVE DATA ACCESS LAYER.
'use client';
import type { User, Listing, Booking, Review, SubscriptionStatus, PricingModel, Transaction, PlatformMetrics, BacktestPreset } from './types';
import { differenceInDays, differenceInCalendarMonths, startOfMonth, endOfMonth, isWithinInterval } from 'date-fns';
import { firebaseInitializationError, db as firestoreDb } from './firebase';
import { 
    doc, getDoc, setDoc, updateDoc, collection, getDocs, addDoc, deleteDoc, writeBatch, query, where, orderBy, limit, serverTimestamp, Timestamp, increment, runTransaction
} from 'firebase/firestore';


/**
 * @fileOverview
 * This file serves as the primary data access layer for the application.
 * It intelligently switches between a live Firestore backend and a mock in-memory database
 * based on whether Firebase is properly configured.
 */


// --- CONFIGURATION ---
export const FREE_TIER_LISTING_LIMIT = 2;
export const FREE_TIER_BOOKMARK_LIMIT = 5;
<<<<<<< HEAD
export const ADMIN_EMAILS = ['Gabrielleunda@gmail.com']; // The correct admin email.
=======
export const ADMIN_EMAILS = [
  'gabeleunda@gmail.com', // Admin User Email
];
>>>>>>> cc37e0e3
const RENTER_FEE = 0.99; // Flat fee for non-premium renters
const TAX_RATE = 0.05; // 5%
const PREMIUM_SERVICE_FEE_RATE = 0.0049; // 0.49%
const STANDARD_SERVICE_FEE_RATE = 0.02; // 2%
const PREMIUM_SUBSCRIPTION_PRICE = 5.00;


<<<<<<< HEAD
// --- DATA ACCESS & MUTATION FUNCTIONS ---
=======
// --- MOCK USER DEFINITIONS (only used if Firebase fails) ---
const MOCK_ADMIN_USER_FOR_UI_TESTING: User = { id: 'AdminGNL6965', name: 'Gabe Leunda (Admin)', email: 'gabeleunda@gmail.com', subscriptionStatus: 'premium', createdAt: new Date('2023-01-01T09:00:00Z'), bio: 'Overseeing the LandHare ecosystem.', bookmarkedListingIds: [], walletBalance: 10000 };
const MOCK_USER_FOR_UI_TESTING: User = { id: 'mock-user-uid-12345', name: 'Mock UI Tester', email: 'mocktester@example.com', subscriptionStatus: 'standard', createdAt: new Date('2023-01-01T10:00:00Z'), bio: 'I am a standard mock user for testing purposes.', bookmarkedListingIds: ['listing-1-sunny-meadow', 'listing-3-desert-oasis'], walletBalance: 2500 };

>>>>>>> cc37e0e3

/**
 * Converts a Firestore document snapshot into a usable object,
 * handling Timestamps and ensuring the document ID is included.
 * @param docSnap The document snapshot from Firestore.
 * @returns The structured data object.
 */
function docToObj<T>(docSnap: any): T {
    if (!docSnap.exists()) {
        return undefined as any;
    }
    const data = docSnap.data();
    // Convert Firestore Timestamps to JS Dates
    for (const key in data) {
        if (data[key]?.toDate instanceof Function) {
            data[key] = data[key].toDate();
        }
        if(key === 'dateRange' && data[key]?.from?.toDate instanceof Function) {
            data.dateRange.from = data.dateRange.from.toDate();
        }
        if(key === 'dateRange' && data[key]?.to?.toDate instanceof Function) {
            data.dateRange.to = data.dateRange.to.toDate();
        }
    }
    return { ...data, id: docSnap.id } as T;
}

// --- User Functions ---
export const getUserById = async (id: string): Promise<User | undefined> => {
<<<<<<< HEAD
    if (firebaseInitializationError) throw new Error("Firebase not configured.");
=======
    if (firebaseInitializationError) {
        if (id === MOCK_ADMIN_USER_FOR_UI_TESTING.id) return MOCK_ADMIN_USER_FOR_UI_TESTING;
        if (id === MOCK_USER_FOR_UI_TESTING.id) return MOCK_USER_FOR_UI_TESTING;
        return undefined;
    }
>>>>>>> cc37e0e3
    const userRef = doc(firestoreDb, "users", id);
    const userSnap = await getDoc(userRef);
    return docToObj<User>(userSnap);
};

export const createUserProfile = async (userId: string, email: string, name?: string | null, avatarUrl?: string | null): Promise<User> => {
<<<<<<< HEAD
    if (firebaseInitializationError) throw new Error("Firebase not configured.");
    const isAdmin = ADMIN_EMAILS.includes(email);
    const initialWalletBalance = isAdmin ? 10000 : 2500;
    const subscriptionStatus: SubscriptionStatus = isAdmin ? 'premium' : 'standard';

=======
    const isAdmin = ADMIN_EMAILS.includes(email);
    const initialWalletBalance = isAdmin ? 10000 : 2500;
     if (firebaseInitializationError) {
        const mockUser = isAdmin ? MOCK_ADMIN_USER_FOR_UI_TESTING : MOCK_USER_FOR_UI_TESTING;
        return {...mockUser, id: userId, email, name: name || mockUser.name };
    }
    
>>>>>>> cc37e0e3
    const userRef = doc(firestoreDb, "users", userId);
    const existingUserSnap = await getDoc(userRef);
    if (existingUserSnap.exists()) {
        return docToObj<User>(existingUserSnap);
    }
<<<<<<< HEAD
    const newUser: Omit<User, 'id'> = { 
        email: email, name: name || email.split('@')[0] || 'User', 
        avatarUrl: avatarUrl || `https://placehold.co/100x100.png?text=${(name || email.split('@')[0] || 'U').charAt(0).toUpperCase()}`, 
        subscriptionStatus: subscriptionStatus, createdAt: serverTimestamp() as any, bio: "Welcome to LandShare!", 
        bookmarkedListingIds: [], walletBalance: initialWalletBalance, isAdmin: isAdmin 
    };
=======
    const newUser: Omit<User, 'id'> = { email: email, name: name || email.split('@')[0] || 'User', avatarUrl: avatarUrl || `https://placehold.co/100x100.png?text=${(name || email.split('@')[0] || 'U').charAt(0).toUpperCase()}`, subscriptionStatus: isAdmin ? 'premium' : 'standard', createdAt: serverTimestamp() as any, bio: "Welcome to LandHare!", bookmarkedListingIds: [], walletBalance: initialWalletBalance };
>>>>>>> cc37e0e3
    await setDoc(userRef, newUser);
    return { ...newUser, id: userId, createdAt: new Date(), walletBalance: initialWalletBalance };
};

export const updateUserProfile = async (userId: string, data: Partial<User>): Promise<User | undefined> => {
<<<<<<< HEAD
    if (firebaseInitializationError) throw new Error("Firebase not configured.");
=======
    if (firebaseInitializationError) {
       console.warn("User profile update skipped in mock mode.");
       const user = ADMIN_EMAILS.includes(data.email || '') || userId === MOCK_ADMIN_USER_FOR_UI_TESTING.id ? MOCK_ADMIN_USER_FOR_UI_TESTING : MOCK_USER_FOR_UI_TESTING;
       Object.assign(user, data);
       return user;
    }
>>>>>>> cc37e0e3

    // Live mode with subscription financial logic
    if (data.subscriptionStatus) {
        return runTransaction(firestoreDb, async (transaction) => {
            const userRef = doc(firestoreDb, "users", userId);
            const userSnap = await transaction.get(userRef);
            if (!userSnap.exists()) throw new Error("User not found for subscription change.");

            const currentUserData = userSnap.data() as User;
            const newStatus = data.subscriptionStatus;
            
            if (currentUserData.subscriptionStatus === newStatus) return currentUserData;

            const metricsRef = doc(firestoreDb, 'admin_state', 'platform_metrics');
            let transactionAmount = 0;
            let transactionType: 'Subscription' | 'Subscription Refund' = 'Subscription';

            if (newStatus === 'premium') {
                transactionAmount = -PREMIUM_SUBSCRIPTION_PRICE;
                transactionType = 'Subscription';
            } else { // Downgrading to standard
                transactionAmount = PREMIUM_SUBSCRIPTION_PRICE;
                transactionType = 'Subscription Refund';
            }

            // Create transaction record
            const newTxRef = doc(collection(firestoreDb, 'transactions'));
            transaction.set(newTxRef, {
                userId, type: transactionType, status: 'Completed',
                amount: transactionAmount, currency: 'USD', date: serverTimestamp(),
                description: `${transactionType} - ${newStatus} tier`,
            });
            
            // Update user wallet and subscription status
            const finalData = { ...data, walletBalance: increment(transactionAmount) };
            transaction.update(userRef, finalData);

            // Update platform metrics
            transaction.update(metricsRef, {
                totalSubscriptionRevenue: increment(-transactionAmount) // a refund is negative revenue
            });
            
            return { ...currentUserData, ...data, walletBalance: (currentUserData.walletBalance || 0) + transactionAmount };
        });
    } else {
        // Standard non-financial profile update
        const userRef = doc(firestoreDb, "users", userId);
        await updateDoc(userRef, data);
        const updatedUserSnap = await getDoc(userRef);
        return docToObj<User>(updatedUserSnap);
    }
};


// --- Listing Functions ---
export const getListings = async (): Promise<Listing[]> => {
<<<<<<< HEAD
    if (firebaseInitializationError) throw new Error("Firebase not configured.");
=======
    if (firebaseInitializationError) {
        console.warn("getListings called in mock mode. Returning empty array.");
        return [];
    }
>>>>>>> cc37e0e3
    const q = query(collection(firestoreDb, "listings"), where("isAvailable", "==", true), orderBy("createdAt", "desc"));
    const querySnapshot = await getDocs(q);
    return querySnapshot.docs.map(doc => docToObj<Listing>(doc));
};

export const getListingById = async (id: string): Promise<Listing | undefined> => {
<<<<<<< HEAD
    if (firebaseInitializationError) throw new Error("Firebase not configured.");
=======
     if (firebaseInitializationError) { return undefined; }
>>>>>>> cc37e0e3
    const listingRef = doc(firestoreDb, "listings", id);
    const listingSnap = await getDoc(listingRef);
    return docToObj<Listing>(listingSnap);
};

export const addListing = async (data: Omit<Listing, 'id'>): Promise<Listing> => {
<<<<<<< HEAD
    if (firebaseInitializationError) throw new Error("Firebase not configured.");
=======
    if (firebaseInitializationError) { throw new Error("Cannot add listing in mock mode."); }
>>>>>>> cc37e0e3
    const listingsCollection = collection(firestoreDb, "listings");
    const newDocRef = await addDoc(listingsCollection, { ...data, createdAt: serverTimestamp() });
    await runTransaction(firestoreDb, async (transaction) => {
        const metricsRef = doc(firestoreDb, 'admin_state', 'platform_metrics');
        transaction.update(metricsRef, { totalListings: increment(1) });
    });
    return { ...data, id: newDocRef.id, createdAt: new Date() };
};

export const updateListing = async (listingId: string, data: Partial<Listing>): Promise<Listing | undefined> => {
<<<<<<< HEAD
    if (firebaseInitializationError) throw new Error("Firebase not configured.");
=======
    if (firebaseInitializationError) { throw new Error("Cannot update listing in mock mode."); }
>>>>>>> cc37e0e3
    const listingRef = doc(firestoreDb, "listings", listingId);
    await updateDoc(listingRef, data);
    const updatedListingSnap = await getDoc(listingRef);
    return docToObj<Listing>(updatedListingSnap);
};

<<<<<<< HEAD
export const deleteListing = async (listingId: string): Promise<boolean> => {
    // Deletion is now handled in a server action for Firestore for consistency
    throw new Error("Direct client-side deletion from mock-data is disabled. Use deleteListingAction.");
};

// --- Review Functions ---
export const getReviewsForListing = async (listingId: string): Promise<Review[]> => {
    if (firebaseInitializationError) throw new Error("Firebase not configured.");
=======
// --- Review Functions ---
export const getReviewsForListing = async (listingId: string): Promise<Review[]> => {
    if (firebaseInitializationError) { return []; }
>>>>>>> cc37e0e3
    const q = query(collection(firestoreDb, "reviews"), where("listingId", "==", listingId), orderBy("createdAt", "desc"));
    const querySnapshot = await getDocs(q);
    return querySnapshot.docs.map(doc => docToObj<Review>(doc));
};

// --- Booking Functions ---
export const getBookingsForUser = async (userId: string): Promise<Booking[]> => {
<<<<<<< HEAD
    if (firebaseInitializationError) throw new Error("Firebase not configured.");
=======
    if (firebaseInitializationError) { return []; }
>>>>>>> cc37e0e3
    
    const renterQuery = query(collection(firestoreDb, "bookings"), where("renterId", "==", userId));
    const landownerQuery = query(collection(firestoreDb, "bookings"), where("landownerId", "==", userId));

    const [renterBookingsSnap, landownerBookingsSnap] = await Promise.all([ getDocs(renterQuery), getDocs(landownerQuery) ]);
    const bookingsMap = new Map<string, Booking>();
    renterBookingsSnap.docs.forEach(doc => bookingsMap.set(doc.id, docToObj<Booking>(doc)));
    landownerBookingsSnap.docs.forEach(doc => bookingsMap.set(doc.id, docToObj<Booking>(doc)));
    
    const allUserBookings = Array.from(bookingsMap.values());
    const populatedBookings = await Promise.all(allUserBookings.map(b => populateBookingDetails(b)));

    return populatedBookings.sort((a,b) => (b.createdAt as Date).getTime() - (a.createdAt as Date).getTime());
};

const _calculatePrice = (listing: Listing, dateRange: { from: Date, to: Date }, renterSubscription: SubscriptionStatus): number => {
  let baseRate = 0;
  if (listing.pricingModel === 'nightly') {
      const days = differenceInDays(dateRange.to, dateRange.from) + 1;
      baseRate = (listing.price || 0) * (days > 0 ? days : 1);
  } else { // monthly or LTO
      const fullMonths = differenceInCalendarMonths(endOfMonth(dateRange.to), startOfMonth(dateRange.from)) + 1;
      baseRate = listing.price * (fullMonths > 0 ? fullMonths : 1);
  }
  const renterFee = (listing.pricingModel !== 'lease-to-own' && renterSubscription !== 'premium') ? RENTER_FEE : 0;
  const subtotal = baseRate + renterFee;
  const estimatedTax = subtotal * TAX_RATE;
  return subtotal + estimatedTax;
};

export const addBookingRequest = async (data: Omit<Booking, 'id' | 'status' | 'createdAt' | 'listingTitle' | 'renterName' | 'landownerName'>): Promise<Booking> => {
<<<<<<< HEAD
    if (firebaseInitializationError) throw new Error("Firebase not configured.");
=======
    if (firebaseInitializationError) { throw new Error("Cannot add booking in mock mode."); }
>>>>>>> cc37e0e3
    
    return runTransaction(firestoreDb, async (transaction) => {
        const listingRef = doc(firestoreDb, "listings", data.listingId);
        const renterRef = doc(firestoreDb, "users", data.renterId);

        const [listingSnap, renterSnap] = await Promise.all([transaction.get(listingRef), transaction.get(renterRef)]);
        if (!listingSnap.exists()) throw new Error("Listing not found.");
        if (!renterSnap.exists()) throw new Error("Renter not found.");

        const listing = listingSnap.data() as Listing;
        const renter = renterSnap.data() as User;
        
        const fromDate = (data.dateRange.from as Timestamp).toDate();
        const toDate = (data.dateRange.to as Timestamp).toDate();
        const totalPrice = _calculatePrice(listing, {from: fromDate, to: toDate}, renter.subscriptionStatus || 'standard');
        
        if ((renter.walletBalance || 0) < totalPrice) throw new Error("Insufficient wallet balance.");

        const newBookingRef = doc(collection(firestoreDb, "bookings"));
        const newTxRef = doc(collection(firestoreDb, 'transactions'));
        
        // 1. Create Pending Payment Transaction for Renter
        transaction.set(newTxRef, {
            userId: data.renterId, type: 'Booking Payment', status: 'Pending',
            amount: -totalPrice, currency: 'USD', date: serverTimestamp(),
            description: `Payment for "${listing.title}"`,
            relatedBookingId: newBookingRef.id, relatedListingId: data.listingId
        });

        // 2. Debit Renter's Wallet
        transaction.update(renterRef, { walletBalance: increment(-totalPrice) });
        
        // 3. Create Booking Document
        transaction.set(newBookingRef, {
            ...data,
            status: 'Pending Confirmation',
            createdAt: serverTimestamp(),
            totalPrice: totalPrice,
            monthlyRent: listing.pricingModel === 'monthly' || listing.pricingModel === 'lease-to-own' ? listing.price : undefined,
            paymentTransactionId: newTxRef.id
        });
        
        // 4. Update platform metrics
        const metricsRef = doc(firestoreDb, 'admin_state', 'platform_metrics');
        transaction.update(metricsRef, { totalBookings: increment(1) });
        
        return { ...data, id: newBookingRef.id } as Booking;
    });
};

export const updateBookingStatus = async (bookingId: string, newStatus: Booking['status']): Promise<Booking | undefined> => {
<<<<<<< HEAD
    if (firebaseInitializationError) throw new Error("Firebase not configured.");
=======
    if (firebaseInitializationError) { throw new Error("Cannot update booking status in mock mode."); }
>>>>>>> cc37e0e3

    return runTransaction(firestoreDb, async (transaction) => {
        const bookingRef = doc(firestoreDb, 'bookings', bookingId);
        const bookingSnap = await transaction.get(bookingRef);
        if (!bookingSnap.exists()) throw new Error("Booking not found.");
        
        const booking = docToObj<Booking>(bookingSnap);
        const metricsRef = doc(firestoreDb, 'admin_state', 'platform_metrics');

        if (newStatus === 'Confirmed' && booking.status === 'Pending Confirmation') {
            const landownerRef = doc(firestoreDb, 'users', booking.landownerId);
            const landownerSnap = await transaction.get(landownerRef);
            if (!landownerSnap.exists()) throw new Error("Landowner not found.");

            const landowner = landownerSnap.data() as User;
            const serviceFeeRate = landowner.subscriptionStatus === 'premium' ? PREMIUM_SERVICE_FEE_RATE : STANDARD_SERVICE_FEE_RATE;
            const serviceFee = (booking.totalPrice || 0) * serviceFeeRate;
            const payoutAmount = (booking.totalPrice || 0) - serviceFee;

            // Mark original payment as completed
            if (booking.paymentTransactionId) {
                const paymentTxRef = doc(firestoreDb, 'transactions', booking.paymentTransactionId);
                transaction.update(paymentTxRef, { status: 'Completed' });
            }
            
            // Create payout and fee transactions
            const payoutTxRef = doc(collection(firestoreDb, 'transactions'));
            transaction.set(payoutTxRef, {
                userId: booking.landownerId, type: 'Landowner Payout', status: 'Completed', amount: payoutAmount,
                currency: 'USD', date: serverTimestamp(), description: `Payout for "${booking.listingTitle || 'listing'}"`,
                relatedBookingId: booking.id, relatedListingId: booking.listingId
            });

            const feeTxRef = doc(collection(firestoreDb, 'transactions'));
            transaction.set(feeTxRef, {
                userId: booking.landownerId, type: 'Service Fee', status: 'Completed', amount: -serviceFee,
                currency: 'USD', date: serverTimestamp(), description: `Service Fee for "${booking.listingTitle || 'listing'}"`,
                relatedBookingId: booking.id, relatedListingId: booking.listingId
            });

            // Update landowner wallet and metrics
            transaction.update(landownerRef, { walletBalance: increment(payoutAmount) });
            transaction.update(metricsRef, { totalServiceFees: increment(serviceFee), totalRevenue: increment(serviceFee), totalBookings: increment(1) });
        } 
        else if (newStatus === 'Declined' || newStatus === 'Cancelled by Renter' || newStatus === 'Refund Approved') {
            const renterRef = doc(firestoreDb, 'users', booking.renterId);
            
            // Refund renter
            transaction.update(renterRef, { walletBalance: increment(booking.totalPrice || 0) });
            
            // Mark original payment as reversed
            if (booking.paymentTransactionId) {
                const paymentTxRef = doc(firestoreDb, 'transactions', booking.paymentTransactionId);
                transaction.update(paymentTxRef, { status: 'Reversed' });
            }
            
            // Create refund transaction record
            const refundTxRef = doc(collection(firestoreDb, 'transactions'));
            transaction.set(refundTxRef, {
                userId: booking.renterId, type: 'Booking Refund', status: 'Completed', amount: booking.totalPrice || 0,
                currency: 'USD', date: serverTimestamp(), description: `Refund for "${booking.listingTitle || 'listing'}"`,
                relatedBookingId: booking.id, relatedListingId: booking.listingId
            });
        }

        // Finally, update the booking status itself
        transaction.update(bookingRef, { status: newStatus });
        return { ...booking, status: newStatus };
    });
};


// --- Transaction Functions ---
export const getTransactionsForUser = async (userId: string): Promise<Transaction[]> => {
<<<<<<< HEAD
    if (firebaseInitializationError) throw new Error("Firebase not configured.");
=======
    if (firebaseInitializationError) { return []; }
>>>>>>> cc37e0e3

    const q = query(collection(firestoreDb, 'transactions'), where('userId', '==', userId), orderBy('date', 'desc'));
    const querySnapshot = await getDocs(q);
    return querySnapshot.docs.map(d => docToObj<Transaction>(d));
};


// --- Bookmark Functions ---
export const addBookmarkToList = async (userId: string, listingId: string): Promise<User | undefined> => {
<<<<<<< HEAD
    if (firebaseInitializationError) throw new Error("Firebase not configured.");
=======
    if (firebaseInitializationError) { throw new Error("Cannot add bookmark in mock mode."); }
>>>>>>> cc37e0e3
    const userRef = doc(firestoreDb, "users", userId);
    const user = await getUserById(userId);
    if (user) {
        if (user.subscriptionStatus === 'standard' && (user.bookmarkedListingIds?.length || 0) >= FREE_TIER_BOOKMARK_LIMIT) {
            throw new Error(`Bookmark limit of ${FREE_TIER_BOOKMARK_LIMIT} reached.`);
        }
        const updatedBookmarks = [...(user.bookmarkedListingIds || []), listingId];
        await updateDoc(userRef, { bookmarkedListingIds: updatedBookmarks });
        return { ...user, bookmarkedListingIds: updatedBookmarks };
    }
    return undefined;
};

export const removeBookmarkFromList = async (userId: string, listingId: string): Promise<User | undefined> => {
<<<<<<< HEAD
    if (firebaseInitializationError) throw new Error("Firebase not configured.");
=======
    if (firebaseInitializationError) { throw new Error("Cannot remove bookmark in mock mode."); }
>>>>>>> cc37e0e3
    const userRef = doc(firestoreDb, "users", userId);
    const user = await getUserById(userId);
    if (user && user.bookmarkedListingIds?.includes(listingId)) {
        const updatedBookmarks = (user.bookmarkedListingIds || []).filter(id => id !== listingId);
        await updateDoc(userRef, { bookmarkedListingIds: updatedBookmarks });
        return { ...user, bookmarkedListingIds: updatedBookmarks };
    }
    return user;
};

// --- Admin & Economic Cycle Functions ---
export const getPlatformMetrics = async (): Promise<PlatformMetrics> => {
<<<<<<< HEAD
    if (firebaseInitializationError) throw new Error("Firebase not configured.");
=======
    if (firebaseInitializationError) {
        // This is a fallback for UI testing and should not be relied upon for mock logic
        return { id: 'platform_metrics', totalRevenue: 0, totalServiceFees: 0, totalSubscriptionRevenue: 0, totalUsers: 0, totalListings: 0, totalBookings: 0 };
    }
>>>>>>> cc37e0e3
    const metricsRef = doc(firestoreDb, 'admin_state', 'platform_metrics');
    const metricsSnap = await getDoc(metricsRef);
    if (metricsSnap.exists()) {
        return docToObj<PlatformMetrics>(metricsSnap);
    }
<<<<<<< HEAD
    // Fallback if document doesn't exist
=======
    
    // Initialize if doesn't exist
>>>>>>> cc37e0e3
    const initialMetrics: PlatformMetrics = { id: 'platform_metrics', totalRevenue: 0, totalServiceFees: 0, totalSubscriptionRevenue: 0, totalUsers: 0, totalListings: 0, totalBookings: 0 };
    await setDoc(metricsRef, initialMetrics);
    return initialMetrics;
};

<<<<<<< HEAD
export const runBotSimulationCycle = async (): Promise<{ message: string }> => {
  if (firebaseInitializationError) throw new Error("Firebase not configured.");
  const newUser = await createUserProfile(`bot-${Date.now()}`, `bot${Date.now()}@example.com`, 'Simulated Bot');
  await runTransaction(firestoreDb, async (transaction) => {
    const metricsRef = doc(firestoreDb, 'admin_state', 'platform_metrics');
    transaction.update(metricsRef, { totalUsers: increment(1) });
  });
  return { message: 'Ran a simple simulation cycle: created 1 new bot user in Firestore.' };
=======
export const processMonthlyEconomicCycle = async (): Promise<{ message: string, processedBookings: number }> => {
    if (firebaseInitializationError) {
        return { message: "Economic cycle cannot run in mock mode.", processedBookings: 0 };
    }

    const today = new Date();
    // Find all 'Confirmed' monthly or LTO bookings that are currently active
    const q = query(
        collection(firestoreDb, 'bookings'), 
        where('status', '==', 'Confirmed'),
        where('monthlyRent', '>', 0)
    );

    const activeBookingsSnap = await getDocs(q);
    const activeBookings = activeBookingsSnap.docs.map(d => docToObj<Booking>(d)).filter(b => {
        const from = (b.dateRange.from as Timestamp).toDate();
        const to = (b.dateRange.to as Timestamp).toDate();
        return isWithinInterval(today, { start: from, end: to });
    });

    if (activeBookings.length === 0) {
        return { message: "No active monthly leases found to process.", processedBookings: 0 };
    }

    // Use a single transaction for all updates to ensure atomicity
    await runTransaction(firestoreDb, async (transaction) => {
        const metricsRef = doc(firestoreDb, 'admin_state', 'platform_metrics');
        let totalServiceFeesThisCycle = 0;

        for (const booking of activeBookings) {
            const rent = booking.monthlyRent || 0;
            if (rent <= 0) continue;

            const renterRef = doc(firestoreDb, 'users', booking.renterId);
            const landownerRef = doc(firestoreDb, 'users', booking.landownerId);

            const [renterSnap, landownerSnap] = await Promise.all([
                transaction.get(renterRef),
                transaction.get(landownerRef),
            ]);
            
            if (!renterSnap.exists() || !landownerSnap.exists()) {
                console.warn(`Skipping booking ${booking.id} due to missing user.`);
                continue;
            }

            const renter = renterSnap.data() as User;
            const landowner = landownerSnap.data() as User;

            if ((renter.walletBalance || 0) < rent) {
                console.warn(`Skipping booking ${booking.id}: Renter ${renter.name} has insufficient funds.`);
                continue;
            }
            
            const serviceFeeRate = landowner.subscriptionStatus === 'premium' ? PREMIUM_SERVICE_FEE_RATE : STANDARD_SERVICE_FEE_RATE;
            const serviceFee = rent * serviceFeeRate;
            const payoutAmount = rent - serviceFee;
            totalServiceFeesThisCycle += serviceFee;

            // 1. Debit Renter
            transaction.update(renterRef, { walletBalance: increment(-rent) });
            const rentTxRef = doc(collection(firestoreDb, 'transactions'));
            transaction.set(rentTxRef, {
                userId: renter.id, type: 'Monthly Rent', status: 'Completed', amount: -rent, currency: 'USD',
                date: serverTimestamp(), description: `Monthly rent for "${booking.listingTitle}"`, relatedBookingId: booking.id
            });
            
            // 2. Credit Landowner
            transaction.update(landownerRef, { walletBalance: increment(payoutAmount) });
            const payoutTxRef = doc(collection(firestoreDb, 'transactions'));
            transaction.set(payoutTxRef, {
                userId: landowner.id, type: 'Landowner Payout', status: 'Completed', amount: payoutAmount, currency: 'USD',
                date: serverTimestamp(), description: `Monthly payout for "${booking.listingTitle}"`, relatedBookingId: booking.id
            });
            
            // 3. Log Service Fee
            const feeTxRef = doc(collection(firestoreDb, 'transactions'));
            transaction.set(feeTxRef, {
                userId: landowner.id, type: 'Service Fee', status: 'Completed', amount: -serviceFee, currency: 'USD',
                date: serverTimestamp(), description: `Service fee for "${booking.listingTitle}" rent`, relatedBookingId: booking.id
            });
        }

        // 4. Update Global Metrics
        transaction.update(metricsRef, {
            totalServiceFees: increment(totalServiceFeesThisCycle),
            totalRevenue: increment(totalServiceFeesThisCycle),
        });
    });

    return {
        message: `Processed ${activeBookings.length} monthly lease payments.`,
        processedBookings: activeBookings.length,
    };
>>>>>>> cc37e0e3
};


export const getMarketInsights = async () => {
  if (firebaseInitializationError) throw new Error("Firebase not configured.");
  // This will be migrated to use real data in Phase 2.
  return {
    avgPricePerSqftMonthly: 0.08,
    avgPricePerSqftNightly: 0.03,
    amenityPopularity: [{name: 'Water Hookup', count: 8}, {name: 'Road Access', count: 7}],
    supplyByPricingModel: [{name: 'monthly' as PricingModel, value: 6, percent: '60%'}, {name: 'nightly' as PricingModel, value: 2, percent: '20%'}, {name: 'lease-to-own' as PricingModel, value: 2, percent: '20%'}],
    demandByPricingModel: [{name: 'monthly' as PricingModel, value: 10, percent: '71%'}, {name: 'nightly' as PricingModel, value: 4, percent: '29%'}],
  }
};

export const populateBookingDetails = async (booking: Booking): Promise<Booking> => {
    // This helper function enriches a booking object with names, which is useful for the UI.
    const [listing, renter, landowner] = await Promise.all([
        getListingById(booking.listingId),
        getUserById(booking.renterId),
        getUserById(booking.landownerId)
    ]);
    return { ...booking, listingTitle: listing?.title, renterName: renter?.name, landownerName: landowner?.name };
};

export const getListingsByLandownerCount = async (landownerId: string): Promise<number> => {
<<<<<<< HEAD
    if (firebaseInitializationError) throw new Error("Firebase not configured.");
=======
    if (firebaseInitializationError) { return 0; }
>>>>>>> cc37e0e3
    const q = query(collection(firestoreDb, 'listings'), where('landownerId', '==', landownerId));
    const snapshot = await getDocs(q);
    return snapshot.size;
};
<<<<<<< HEAD

// --- Admin State Functions (Checklist & Backtest Presets) ---
export const getAdminChecklistState = async (): Promise<Set<string>> => {
    if (firebaseInitializationError) throw new Error("Firebase not configured.");
=======
    
export { MOCK_USER_FOR_UI_TESTING, MOCK_ADMIN_USER_FOR_UI_TESTING };

// --- Admin State Functions (Checklist & Backtest Presets) ---
export const getAdminChecklistState = async (): Promise<Set<string>> => {
    if (firebaseInitializationError) { return new Set(); }
>>>>>>> cc37e0e3
    const docRef = doc(firestoreDb, 'admin_state', 'launchChecklist');
    const docSnap = await getDoc(docRef);
    if (docSnap.exists() && docSnap.data().checkedItems) {
        return new Set(docSnap.data().checkedItems);
    }
    return new Set();
};

export const saveAdminChecklistState = async (checkedItems: Set<string>): Promise<void> => {
<<<<<<< HEAD
    if (firebaseInitializationError) throw new Error("Firebase not configured.");
=======
    if (firebaseInitializationError) { return; }
>>>>>>> cc37e0e3
    const docRef = doc(firestoreDb, 'admin_state', 'launchChecklist');
    await setDoc(docRef, { checkedItems: Array.from(checkedItems) });
};

export const getBacktestPresets = async (): Promise<BacktestPreset[]> => {
<<<<<<< HEAD
    if (firebaseInitializationError) throw new Error("Firebase not configured.");
    const q = query(collection(firestoreDb, "backtest_presets"), orderBy("createdAt", "desc"));
    const presetsSnap = await getDocs(q);
=======
    if (firebaseInitializationError) { return []; }
    const presetsCollection = collection(firestoreDb, "backtest_presets");
    const presetsSnap = await getDocs(query(presetsCollection, orderBy("name")));
>>>>>>> cc37e0e3
    return presetsSnap.docs.map(d => docToObj<BacktestPreset>(d));
};

export const saveBacktestPreset = async (preset: Omit<BacktestPreset, 'id'>): Promise<BacktestPreset> => {
<<<<<<< HEAD
     if (firebaseInitializationError) throw new Error("Firebase not configured.");
=======
     if (firebaseInitializationError) { throw new Error("Cannot save preset in mock mode."); }
>>>>>>> cc37e0e3
    const presetsCollection = collection(firestoreDb, "backtest_presets");
    const newDocRef = await addDoc(presetsCollection, { ...preset, createdAt: serverTimestamp() });
    return { ...preset, id: newDocRef.id, createdAt: new Date() }
};

<<<<<<< HEAD
export const deleteBacktestPreset = async (presetId: string): Promise<void> => {
     if (firebaseInitializationError) throw new Error("Firebase not configured.");
=======
export const updateBacktestPreset = async (presetId: string, data: Partial<Omit<BacktestPreset, 'id'>>): Promise<void> => {
    if (firebaseInitializationError) { throw new Error("Cannot update preset in mock mode."); }
    const presetRef = doc(firestoreDb, 'backtest_presets', presetId);
    await updateDoc(presetRef, data);
};

export const deleteBacktestPreset = async (presetId: string): Promise<void> => {
     if (firebaseInitializationError) { return; }
>>>>>>> cc37e0e3
    const presetRef = doc(firestoreDb, 'backtest_presets', presetId);
    await deleteDoc(presetRef);
};<|MERGE_RESOLUTION|>--- conflicted
+++ resolved
@@ -3,7 +3,7 @@
 'use client';
 import type { User, Listing, Booking, Review, SubscriptionStatus, PricingModel, Transaction, PlatformMetrics, BacktestPreset } from './types';
 import { differenceInDays, differenceInCalendarMonths, startOfMonth, endOfMonth, isWithinInterval } from 'date-fns';
-import { firebaseInitializationError, db as firestoreDb } from './firebase';
+import { isPrototypeMode, db as firestoreDb } from './firebase';
 import { 
     doc, getDoc, setDoc, updateDoc, collection, getDocs, addDoc, deleteDoc, writeBatch, query, where, orderBy, limit, serverTimestamp, Timestamp, increment, runTransaction
 } from 'firebase/firestore';
@@ -20,13 +20,9 @@
 // --- CONFIGURATION ---
 export const FREE_TIER_LISTING_LIMIT = 2;
 export const FREE_TIER_BOOKMARK_LIMIT = 5;
-<<<<<<< HEAD
-export const ADMIN_EMAILS = ['Gabrielleunda@gmail.com']; // The correct admin email.
-=======
 export const ADMIN_EMAILS = [
-  'gabeleunda@gmail.com', // Admin User Email
+  'Gabrielleunda@gmail.com', // Admin User Email
 ];
->>>>>>> cc37e0e3
 const RENTER_FEE = 0.99; // Flat fee for non-premium renters
 const TAX_RATE = 0.05; // 5%
 const PREMIUM_SERVICE_FEE_RATE = 0.0049; // 0.49%
@@ -34,14 +30,10 @@
 const PREMIUM_SUBSCRIPTION_PRICE = 5.00;
 
 
-<<<<<<< HEAD
-// --- DATA ACCESS & MUTATION FUNCTIONS ---
-=======
 // --- MOCK USER DEFINITIONS (only used if Firebase fails) ---
-const MOCK_ADMIN_USER_FOR_UI_TESTING: User = { id: 'AdminGNL6965', name: 'Gabe Leunda (Admin)', email: 'gabeleunda@gmail.com', subscriptionStatus: 'premium', createdAt: new Date('2023-01-01T09:00:00Z'), bio: 'Overseeing the LandHare ecosystem.', bookmarkedListingIds: [], walletBalance: 10000 };
-const MOCK_USER_FOR_UI_TESTING: User = { id: 'mock-user-uid-12345', name: 'Mock UI Tester', email: 'mocktester@example.com', subscriptionStatus: 'standard', createdAt: new Date('2023-01-01T10:00:00Z'), bio: 'I am a standard mock user for testing purposes.', bookmarkedListingIds: ['listing-1-sunny-meadow', 'listing-3-desert-oasis'], walletBalance: 2500 };
-
->>>>>>> cc37e0e3
+const MOCK_ADMIN_USER_FOR_UI_TESTING: User = { id: 'AdminGNL6965', name: 'Gabe Leunda (Admin)', email: 'Gabrielleunda@gmail.com', subscriptionStatus: 'premium', createdAt: new Date('2023-01-01T09:00:00Z'), bio: 'Overseeing the LandHare ecosystem.', bookmarkedListingIds: [], walletBalance: 10000, isAdmin: true };
+const MOCK_USER_FOR_UI_TESTING: User = { id: 'mock-user-uid-12345', name: 'Mock UI Tester', email: 'mocktester@example.com', subscriptionStatus: 'standard', createdAt: new Date('2023-01-01T10:00:00Z'), bio: 'I am a standard mock user for testing purposes.', bookmarkedListingIds: [], walletBalance: 2500, isAdmin: false };
+
 
 /**
  * Converts a Firestore document snapshot into a usable object,
@@ -71,71 +63,51 @@
 
 // --- User Functions ---
 export const getUserById = async (id: string): Promise<User | undefined> => {
-<<<<<<< HEAD
-    if (firebaseInitializationError) throw new Error("Firebase not configured.");
-=======
-    if (firebaseInitializationError) {
+    if (isPrototypeMode) {
         if (id === MOCK_ADMIN_USER_FOR_UI_TESTING.id) return MOCK_ADMIN_USER_FOR_UI_TESTING;
         if (id === MOCK_USER_FOR_UI_TESTING.id) return MOCK_USER_FOR_UI_TESTING;
         return undefined;
     }
->>>>>>> cc37e0e3
-    const userRef = doc(firestoreDb, "users", id);
+    const userRef = doc(firestoreDb!, "users", id);
     const userSnap = await getDoc(userRef);
     return docToObj<User>(userSnap);
 };
 
 export const createUserProfile = async (userId: string, email: string, name?: string | null, avatarUrl?: string | null): Promise<User> => {
-<<<<<<< HEAD
-    if (firebaseInitializationError) throw new Error("Firebase not configured.");
     const isAdmin = ADMIN_EMAILS.includes(email);
     const initialWalletBalance = isAdmin ? 10000 : 2500;
-    const subscriptionStatus: SubscriptionStatus = isAdmin ? 'premium' : 'standard';
-
-=======
-    const isAdmin = ADMIN_EMAILS.includes(email);
-    const initialWalletBalance = isAdmin ? 10000 : 2500;
-     if (firebaseInitializationError) {
+     if (isPrototypeMode) {
         const mockUser = isAdmin ? MOCK_ADMIN_USER_FOR_UI_TESTING : MOCK_USER_FOR_UI_TESTING;
         return {...mockUser, id: userId, email, name: name || mockUser.name };
     }
     
->>>>>>> cc37e0e3
-    const userRef = doc(firestoreDb, "users", userId);
+    const userRef = doc(firestoreDb!, "users", userId);
     const existingUserSnap = await getDoc(userRef);
     if (existingUserSnap.exists()) {
         return docToObj<User>(existingUserSnap);
     }
-<<<<<<< HEAD
     const newUser: Omit<User, 'id'> = { 
         email: email, name: name || email.split('@')[0] || 'User', 
         avatarUrl: avatarUrl || `https://placehold.co/100x100.png?text=${(name || email.split('@')[0] || 'U').charAt(0).toUpperCase()}`, 
-        subscriptionStatus: subscriptionStatus, createdAt: serverTimestamp() as any, bio: "Welcome to LandShare!", 
+        subscriptionStatus: isAdmin ? 'premium' : 'standard', createdAt: serverTimestamp() as any, bio: "Welcome to LandShare!", 
         bookmarkedListingIds: [], walletBalance: initialWalletBalance, isAdmin: isAdmin 
     };
-=======
-    const newUser: Omit<User, 'id'> = { email: email, name: name || email.split('@')[0] || 'User', avatarUrl: avatarUrl || `https://placehold.co/100x100.png?text=${(name || email.split('@')[0] || 'U').charAt(0).toUpperCase()}`, subscriptionStatus: isAdmin ? 'premium' : 'standard', createdAt: serverTimestamp() as any, bio: "Welcome to LandHare!", bookmarkedListingIds: [], walletBalance: initialWalletBalance };
->>>>>>> cc37e0e3
     await setDoc(userRef, newUser);
-    return { ...newUser, id: userId, createdAt: new Date(), walletBalance: initialWalletBalance };
+    return { ...newUser, id: userId, createdAt: new Date(), walletBalance: initialWalletBalance, isAdmin };
 };
 
 export const updateUserProfile = async (userId: string, data: Partial<User>): Promise<User | undefined> => {
-<<<<<<< HEAD
-    if (firebaseInitializationError) throw new Error("Firebase not configured.");
-=======
-    if (firebaseInitializationError) {
-       console.warn("User profile update skipped in mock mode.");
+    if (isPrototypeMode) {
+       console.warn("User profile update skipped in prototype mode.");
        const user = ADMIN_EMAILS.includes(data.email || '') || userId === MOCK_ADMIN_USER_FOR_UI_TESTING.id ? MOCK_ADMIN_USER_FOR_UI_TESTING : MOCK_USER_FOR_UI_TESTING;
        Object.assign(user, data);
        return user;
     }
->>>>>>> cc37e0e3
 
     // Live mode with subscription financial logic
     if (data.subscriptionStatus) {
-        return runTransaction(firestoreDb, async (transaction) => {
-            const userRef = doc(firestoreDb, "users", userId);
+        return runTransaction(firestoreDb!, async (transaction) => {
+            const userRef = doc(firestoreDb!, "users", userId);
             const userSnap = await transaction.get(userRef);
             if (!userSnap.exists()) throw new Error("User not found for subscription change.");
 
@@ -144,7 +116,7 @@
             
             if (currentUserData.subscriptionStatus === newStatus) return currentUserData;
 
-            const metricsRef = doc(firestoreDb, 'admin_state', 'platform_metrics');
+            const metricsRef = doc(firestoreDb!, 'admin_state', 'platform_metrics');
             let transactionAmount = 0;
             let transactionType: 'Subscription' | 'Subscription Refund' = 'Subscription';
 
@@ -157,7 +129,7 @@
             }
 
             // Create transaction record
-            const newTxRef = doc(collection(firestoreDb, 'transactions'));
+            const newTxRef = doc(collection(firestoreDb!, 'transactions'));
             transaction.set(newTxRef, {
                 userId, type: transactionType, status: 'Completed',
                 amount: transactionAmount, currency: 'USD', date: serverTimestamp(),
@@ -177,7 +149,7 @@
         });
     } else {
         // Standard non-financial profile update
-        const userRef = doc(firestoreDb, "users", userId);
+        const userRef = doc(firestoreDb!, "users", userId);
         await updateDoc(userRef, data);
         const updatedUserSnap = await getDoc(userRef);
         return docToObj<User>(updatedUserSnap);
@@ -187,86 +159,55 @@
 
 // --- Listing Functions ---
 export const getListings = async (): Promise<Listing[]> => {
-<<<<<<< HEAD
-    if (firebaseInitializationError) throw new Error("Firebase not configured.");
-=======
-    if (firebaseInitializationError) {
-        console.warn("getListings called in mock mode. Returning empty array.");
+    if (isPrototypeMode) {
+        console.warn("getListings called in prototype mode. Returning empty array.");
         return [];
     }
->>>>>>> cc37e0e3
-    const q = query(collection(firestoreDb, "listings"), where("isAvailable", "==", true), orderBy("createdAt", "desc"));
+    const q = query(collection(firestoreDb!, "listings"), where("isAvailable", "==", true), orderBy("createdAt", "desc"));
     const querySnapshot = await getDocs(q);
     return querySnapshot.docs.map(doc => docToObj<Listing>(doc));
 };
 
 export const getListingById = async (id: string): Promise<Listing | undefined> => {
-<<<<<<< HEAD
-    if (firebaseInitializationError) throw new Error("Firebase not configured.");
-=======
-     if (firebaseInitializationError) { return undefined; }
->>>>>>> cc37e0e3
-    const listingRef = doc(firestoreDb, "listings", id);
+     if (isPrototypeMode) { return undefined; }
+    const listingRef = doc(firestoreDb!, "listings", id);
     const listingSnap = await getDoc(listingRef);
     return docToObj<Listing>(listingSnap);
 };
 
 export const addListing = async (data: Omit<Listing, 'id'>): Promise<Listing> => {
-<<<<<<< HEAD
-    if (firebaseInitializationError) throw new Error("Firebase not configured.");
-=======
-    if (firebaseInitializationError) { throw new Error("Cannot add listing in mock mode."); }
->>>>>>> cc37e0e3
-    const listingsCollection = collection(firestoreDb, "listings");
+    if (isPrototypeMode) { throw new Error("Cannot add listing in prototype mode."); }
+    const listingsCollection = collection(firestoreDb!, "listings");
     const newDocRef = await addDoc(listingsCollection, { ...data, createdAt: serverTimestamp() });
-    await runTransaction(firestoreDb, async (transaction) => {
-        const metricsRef = doc(firestoreDb, 'admin_state', 'platform_metrics');
+    await runTransaction(firestoreDb!, async (transaction) => {
+        const metricsRef = doc(firestoreDb!, 'admin_state', 'platform_metrics');
         transaction.update(metricsRef, { totalListings: increment(1) });
     });
     return { ...data, id: newDocRef.id, createdAt: new Date() };
 };
 
 export const updateListing = async (listingId: string, data: Partial<Listing>): Promise<Listing | undefined> => {
-<<<<<<< HEAD
-    if (firebaseInitializationError) throw new Error("Firebase not configured.");
-=======
-    if (firebaseInitializationError) { throw new Error("Cannot update listing in mock mode."); }
->>>>>>> cc37e0e3
-    const listingRef = doc(firestoreDb, "listings", listingId);
+    if (isPrototypeMode) { throw new Error("Cannot update listing in prototype mode."); }
+    const listingRef = doc(firestoreDb!, "listings", listingId);
     await updateDoc(listingRef, data);
     const updatedListingSnap = await getDoc(listingRef);
     return docToObj<Listing>(updatedListingSnap);
 };
 
-<<<<<<< HEAD
-export const deleteListing = async (listingId: string): Promise<boolean> => {
-    // Deletion is now handled in a server action for Firestore for consistency
-    throw new Error("Direct client-side deletion from mock-data is disabled. Use deleteListingAction.");
-};
-
 // --- Review Functions ---
 export const getReviewsForListing = async (listingId: string): Promise<Review[]> => {
-    if (firebaseInitializationError) throw new Error("Firebase not configured.");
-=======
-// --- Review Functions ---
-export const getReviewsForListing = async (listingId: string): Promise<Review[]> => {
-    if (firebaseInitializationError) { return []; }
->>>>>>> cc37e0e3
-    const q = query(collection(firestoreDb, "reviews"), where("listingId", "==", listingId), orderBy("createdAt", "desc"));
+    if (isPrototypeMode) { return []; }
+    const q = query(collection(firestoreDb!, "reviews"), where("listingId", "==", listingId), orderBy("createdAt", "desc"));
     const querySnapshot = await getDocs(q);
     return querySnapshot.docs.map(doc => docToObj<Review>(doc));
 };
 
 // --- Booking Functions ---
 export const getBookingsForUser = async (userId: string): Promise<Booking[]> => {
-<<<<<<< HEAD
-    if (firebaseInitializationError) throw new Error("Firebase not configured.");
-=======
-    if (firebaseInitializationError) { return []; }
->>>>>>> cc37e0e3
+    if (isPrototypeMode) { return []; }
     
-    const renterQuery = query(collection(firestoreDb, "bookings"), where("renterId", "==", userId));
-    const landownerQuery = query(collection(firestoreDb, "bookings"), where("landownerId", "==", userId));
+    const renterQuery = query(collection(firestoreDb!, "bookings"), where("renterId", "==", userId));
+    const landownerQuery = query(collection(firestoreDb!, "bookings"), where("landownerId", "==", userId));
 
     const [renterBookingsSnap, landownerBookingsSnap] = await Promise.all([ getDocs(renterQuery), getDocs(landownerQuery) ]);
     const bookingsMap = new Map<string, Booking>();
@@ -295,15 +236,11 @@
 };
 
 export const addBookingRequest = async (data: Omit<Booking, 'id' | 'status' | 'createdAt' | 'listingTitle' | 'renterName' | 'landownerName'>): Promise<Booking> => {
-<<<<<<< HEAD
-    if (firebaseInitializationError) throw new Error("Firebase not configured.");
-=======
-    if (firebaseInitializationError) { throw new Error("Cannot add booking in mock mode."); }
->>>>>>> cc37e0e3
+    if (isPrototypeMode) { throw new Error("Cannot add booking in prototype mode."); }
     
-    return runTransaction(firestoreDb, async (transaction) => {
-        const listingRef = doc(firestoreDb, "listings", data.listingId);
-        const renterRef = doc(firestoreDb, "users", data.renterId);
+    return runTransaction(firestoreDb!, async (transaction) => {
+        const listingRef = doc(firestoreDb!, "listings", data.listingId);
+        const renterRef = doc(firestoreDb!, "users", data.renterId);
 
         const [listingSnap, renterSnap] = await Promise.all([transaction.get(listingRef), transaction.get(renterRef)]);
         if (!listingSnap.exists()) throw new Error("Listing not found.");
@@ -318,8 +255,8 @@
         
         if ((renter.walletBalance || 0) < totalPrice) throw new Error("Insufficient wallet balance.");
 
-        const newBookingRef = doc(collection(firestoreDb, "bookings"));
-        const newTxRef = doc(collection(firestoreDb, 'transactions'));
+        const newBookingRef = doc(collection(firestoreDb!, "bookings"));
+        const newTxRef = doc(collection(firestoreDb!, 'transactions'));
         
         // 1. Create Pending Payment Transaction for Renter
         transaction.set(newTxRef, {
@@ -343,7 +280,7 @@
         });
         
         // 4. Update platform metrics
-        const metricsRef = doc(firestoreDb, 'admin_state', 'platform_metrics');
+        const metricsRef = doc(firestoreDb!, 'admin_state', 'platform_metrics');
         transaction.update(metricsRef, { totalBookings: increment(1) });
         
         return { ...data, id: newBookingRef.id } as Booking;
@@ -351,22 +288,18 @@
 };
 
 export const updateBookingStatus = async (bookingId: string, newStatus: Booking['status']): Promise<Booking | undefined> => {
-<<<<<<< HEAD
-    if (firebaseInitializationError) throw new Error("Firebase not configured.");
-=======
-    if (firebaseInitializationError) { throw new Error("Cannot update booking status in mock mode."); }
->>>>>>> cc37e0e3
-
-    return runTransaction(firestoreDb, async (transaction) => {
-        const bookingRef = doc(firestoreDb, 'bookings', bookingId);
+    if (isPrototypeMode) { throw new Error("Cannot update booking status in prototype mode."); }
+
+    return runTransaction(firestoreDb!, async (transaction) => {
+        const bookingRef = doc(firestoreDb!, 'bookings', bookingId);
         const bookingSnap = await transaction.get(bookingRef);
         if (!bookingSnap.exists()) throw new Error("Booking not found.");
         
         const booking = docToObj<Booking>(bookingSnap);
-        const metricsRef = doc(firestoreDb, 'admin_state', 'platform_metrics');
+        const metricsRef = doc(firestoreDb!, 'admin_state', 'platform_metrics');
 
         if (newStatus === 'Confirmed' && booking.status === 'Pending Confirmation') {
-            const landownerRef = doc(firestoreDb, 'users', booking.landownerId);
+            const landownerRef = doc(firestoreDb!, 'users', booking.landownerId);
             const landownerSnap = await transaction.get(landownerRef);
             if (!landownerSnap.exists()) throw new Error("Landowner not found.");
 
@@ -377,19 +310,19 @@
 
             // Mark original payment as completed
             if (booking.paymentTransactionId) {
-                const paymentTxRef = doc(firestoreDb, 'transactions', booking.paymentTransactionId);
+                const paymentTxRef = doc(firestoreDb!, 'transactions', booking.paymentTransactionId);
                 transaction.update(paymentTxRef, { status: 'Completed' });
             }
             
             // Create payout and fee transactions
-            const payoutTxRef = doc(collection(firestoreDb, 'transactions'));
+            const payoutTxRef = doc(collection(firestoreDb!, 'transactions'));
             transaction.set(payoutTxRef, {
                 userId: booking.landownerId, type: 'Landowner Payout', status: 'Completed', amount: payoutAmount,
                 currency: 'USD', date: serverTimestamp(), description: `Payout for "${booking.listingTitle || 'listing'}"`,
                 relatedBookingId: booking.id, relatedListingId: booking.listingId
             });
 
-            const feeTxRef = doc(collection(firestoreDb, 'transactions'));
+            const feeTxRef = doc(collection(firestoreDb!, 'transactions'));
             transaction.set(feeTxRef, {
                 userId: booking.landownerId, type: 'Service Fee', status: 'Completed', amount: -serviceFee,
                 currency: 'USD', date: serverTimestamp(), description: `Service Fee for "${booking.listingTitle || 'listing'}"`,
@@ -401,19 +334,19 @@
             transaction.update(metricsRef, { totalServiceFees: increment(serviceFee), totalRevenue: increment(serviceFee), totalBookings: increment(1) });
         } 
         else if (newStatus === 'Declined' || newStatus === 'Cancelled by Renter' || newStatus === 'Refund Approved') {
-            const renterRef = doc(firestoreDb, 'users', booking.renterId);
+            const renterRef = doc(firestoreDb!, 'users', booking.renterId);
             
             // Refund renter
             transaction.update(renterRef, { walletBalance: increment(booking.totalPrice || 0) });
             
             // Mark original payment as reversed
             if (booking.paymentTransactionId) {
-                const paymentTxRef = doc(firestoreDb, 'transactions', booking.paymentTransactionId);
+                const paymentTxRef = doc(firestoreDb!, 'transactions', booking.paymentTransactionId);
                 transaction.update(paymentTxRef, { status: 'Reversed' });
             }
             
             // Create refund transaction record
-            const refundTxRef = doc(collection(firestoreDb, 'transactions'));
+            const refundTxRef = doc(collection(firestoreDb!, 'transactions'));
             transaction.set(refundTxRef, {
                 userId: booking.renterId, type: 'Booking Refund', status: 'Completed', amount: booking.totalPrice || 0,
                 currency: 'USD', date: serverTimestamp(), description: `Refund for "${booking.listingTitle || 'listing'}"`,
@@ -430,13 +363,9 @@
 
 // --- Transaction Functions ---
 export const getTransactionsForUser = async (userId: string): Promise<Transaction[]> => {
-<<<<<<< HEAD
-    if (firebaseInitializationError) throw new Error("Firebase not configured.");
-=======
-    if (firebaseInitializationError) { return []; }
->>>>>>> cc37e0e3
-
-    const q = query(collection(firestoreDb, 'transactions'), where('userId', '==', userId), orderBy('date', 'desc'));
+    if (isPrototypeMode) { return []; }
+
+    const q = query(collection(firestoreDb!, 'transactions'), where('userId', '==', userId), orderBy('date', 'desc'));
     const querySnapshot = await getDocs(q);
     return querySnapshot.docs.map(d => docToObj<Transaction>(d));
 };
@@ -444,12 +373,8 @@
 
 // --- Bookmark Functions ---
 export const addBookmarkToList = async (userId: string, listingId: string): Promise<User | undefined> => {
-<<<<<<< HEAD
-    if (firebaseInitializationError) throw new Error("Firebase not configured.");
-=======
-    if (firebaseInitializationError) { throw new Error("Cannot add bookmark in mock mode."); }
->>>>>>> cc37e0e3
-    const userRef = doc(firestoreDb, "users", userId);
+    if (isPrototypeMode) { throw new Error("Cannot add bookmark in prototype mode."); }
+    const userRef = doc(firestoreDb!, "users", userId);
     const user = await getUserById(userId);
     if (user) {
         if (user.subscriptionStatus === 'standard' && (user.bookmarkedListingIds?.length || 0) >= FREE_TIER_BOOKMARK_LIMIT) {
@@ -463,12 +388,8 @@
 };
 
 export const removeBookmarkFromList = async (userId: string, listingId: string): Promise<User | undefined> => {
-<<<<<<< HEAD
-    if (firebaseInitializationError) throw new Error("Firebase not configured.");
-=======
-    if (firebaseInitializationError) { throw new Error("Cannot remove bookmark in mock mode."); }
->>>>>>> cc37e0e3
-    const userRef = doc(firestoreDb, "users", userId);
+    if (isPrototypeMode) { throw new Error("Cannot remove bookmark in prototype mode."); }
+    const userRef = doc(firestoreDb!, "users", userId);
     const user = await getUserById(userId);
     if (user && user.bookmarkedListingIds?.includes(listingId)) {
         const updatedBookmarks = (user.bookmarkedListingIds || []).filter(id => id !== listingId);
@@ -480,49 +401,30 @@
 
 // --- Admin & Economic Cycle Functions ---
 export const getPlatformMetrics = async (): Promise<PlatformMetrics> => {
-<<<<<<< HEAD
-    if (firebaseInitializationError) throw new Error("Firebase not configured.");
-=======
-    if (firebaseInitializationError) {
-        // This is a fallback for UI testing and should not be relied upon for mock logic
+    if (isPrototypeMode) {
         return { id: 'platform_metrics', totalRevenue: 0, totalServiceFees: 0, totalSubscriptionRevenue: 0, totalUsers: 0, totalListings: 0, totalBookings: 0 };
     }
->>>>>>> cc37e0e3
-    const metricsRef = doc(firestoreDb, 'admin_state', 'platform_metrics');
+    const metricsRef = doc(firestoreDb!, 'admin_state', 'platform_metrics');
     const metricsSnap = await getDoc(metricsRef);
     if (metricsSnap.exists()) {
         return docToObj<PlatformMetrics>(metricsSnap);
     }
-<<<<<<< HEAD
-    // Fallback if document doesn't exist
-=======
     
     // Initialize if doesn't exist
->>>>>>> cc37e0e3
     const initialMetrics: PlatformMetrics = { id: 'platform_metrics', totalRevenue: 0, totalServiceFees: 0, totalSubscriptionRevenue: 0, totalUsers: 0, totalListings: 0, totalBookings: 0 };
     await setDoc(metricsRef, initialMetrics);
     return initialMetrics;
 };
 
-<<<<<<< HEAD
-export const runBotSimulationCycle = async (): Promise<{ message: string }> => {
-  if (firebaseInitializationError) throw new Error("Firebase not configured.");
-  const newUser = await createUserProfile(`bot-${Date.now()}`, `bot${Date.now()}@example.com`, 'Simulated Bot');
-  await runTransaction(firestoreDb, async (transaction) => {
-    const metricsRef = doc(firestoreDb, 'admin_state', 'platform_metrics');
-    transaction.update(metricsRef, { totalUsers: increment(1) });
-  });
-  return { message: 'Ran a simple simulation cycle: created 1 new bot user in Firestore.' };
-=======
 export const processMonthlyEconomicCycle = async (): Promise<{ message: string, processedBookings: number }> => {
-    if (firebaseInitializationError) {
-        return { message: "Economic cycle cannot run in mock mode.", processedBookings: 0 };
+    if (isPrototypeMode) {
+        return { message: "Economic cycle cannot run in prototype mode.", processedBookings: 0 };
     }
 
     const today = new Date();
     // Find all 'Confirmed' monthly or LTO bookings that are currently active
     const q = query(
-        collection(firestoreDb, 'bookings'), 
+        collection(firestoreDb!, 'bookings'), 
         where('status', '==', 'Confirmed'),
         where('monthlyRent', '>', 0)
     );
@@ -539,16 +441,16 @@
     }
 
     // Use a single transaction for all updates to ensure atomicity
-    await runTransaction(firestoreDb, async (transaction) => {
-        const metricsRef = doc(firestoreDb, 'admin_state', 'platform_metrics');
+    await runTransaction(firestoreDb!, async (transaction) => {
+        const metricsRef = doc(firestoreDb!, 'admin_state', 'platform_metrics');
         let totalServiceFeesThisCycle = 0;
 
         for (const booking of activeBookings) {
             const rent = booking.monthlyRent || 0;
             if (rent <= 0) continue;
 
-            const renterRef = doc(firestoreDb, 'users', booking.renterId);
-            const landownerRef = doc(firestoreDb, 'users', booking.landownerId);
+            const renterRef = doc(firestoreDb!, 'users', booking.renterId);
+            const landownerRef = doc(firestoreDb!, 'users', booking.landownerId);
 
             const [renterSnap, landownerSnap] = await Promise.all([
                 transaction.get(renterRef),
@@ -575,7 +477,7 @@
 
             // 1. Debit Renter
             transaction.update(renterRef, { walletBalance: increment(-rent) });
-            const rentTxRef = doc(collection(firestoreDb, 'transactions'));
+            const rentTxRef = doc(collection(firestoreDb!, 'transactions'));
             transaction.set(rentTxRef, {
                 userId: renter.id, type: 'Monthly Rent', status: 'Completed', amount: -rent, currency: 'USD',
                 date: serverTimestamp(), description: `Monthly rent for "${booking.listingTitle}"`, relatedBookingId: booking.id
@@ -583,14 +485,14 @@
             
             // 2. Credit Landowner
             transaction.update(landownerRef, { walletBalance: increment(payoutAmount) });
-            const payoutTxRef = doc(collection(firestoreDb, 'transactions'));
+            const payoutTxRef = doc(collection(firestoreDb!, 'transactions'));
             transaction.set(payoutTxRef, {
                 userId: landowner.id, type: 'Landowner Payout', status: 'Completed', amount: payoutAmount, currency: 'USD',
                 date: serverTimestamp(), description: `Monthly payout for "${booking.listingTitle}"`, relatedBookingId: booking.id
             });
             
             // 3. Log Service Fee
-            const feeTxRef = doc(collection(firestoreDb, 'transactions'));
+            const feeTxRef = doc(collection(firestoreDb!, 'transactions'));
             transaction.set(feeTxRef, {
                 userId: landowner.id, type: 'Service Fee', status: 'Completed', amount: -serviceFee, currency: 'USD',
                 date: serverTimestamp(), description: `Service fee for "${booking.listingTitle}" rent`, relatedBookingId: booking.id
@@ -608,12 +510,11 @@
         message: `Processed ${activeBookings.length} monthly lease payments.`,
         processedBookings: activeBookings.length,
     };
->>>>>>> cc37e0e3
 };
 
 
 export const getMarketInsights = async () => {
-  if (firebaseInitializationError) throw new Error("Firebase not configured.");
+  if (isPrototypeMode) { throw new Error("Market insights unavailable in prototype mode."); }
   // This will be migrated to use real data in Phase 2.
   return {
     avgPricePerSqftMonthly: 0.08,
@@ -635,29 +536,18 @@
 };
 
 export const getListingsByLandownerCount = async (landownerId: string): Promise<number> => {
-<<<<<<< HEAD
-    if (firebaseInitializationError) throw new Error("Firebase not configured.");
-=======
-    if (firebaseInitializationError) { return 0; }
->>>>>>> cc37e0e3
-    const q = query(collection(firestoreDb, 'listings'), where('landownerId', '==', landownerId));
+    if (isPrototypeMode) { return 0; }
+    const q = query(collection(firestoreDb!, 'listings'), where('landownerId', '==', landownerId));
     const snapshot = await getDocs(q);
     return snapshot.size;
 };
-<<<<<<< HEAD
+    
+export { MOCK_USER_FOR_UI_TESTING, MOCK_ADMIN_USER_FOR_UI_TESTING };
 
 // --- Admin State Functions (Checklist & Backtest Presets) ---
 export const getAdminChecklistState = async (): Promise<Set<string>> => {
-    if (firebaseInitializationError) throw new Error("Firebase not configured.");
-=======
-    
-export { MOCK_USER_FOR_UI_TESTING, MOCK_ADMIN_USER_FOR_UI_TESTING };
-
-// --- Admin State Functions (Checklist & Backtest Presets) ---
-export const getAdminChecklistState = async (): Promise<Set<string>> => {
-    if (firebaseInitializationError) { return new Set(); }
->>>>>>> cc37e0e3
-    const docRef = doc(firestoreDb, 'admin_state', 'launchChecklist');
+    if (isPrototypeMode) { return new Set(); }
+    const docRef = doc(firestoreDb!, 'admin_state', 'launchChecklist');
     const docSnap = await getDoc(docRef);
     if (docSnap.exists() && docSnap.data().checkedItems) {
         return new Set(docSnap.data().checkedItems);
@@ -666,52 +556,33 @@
 };
 
 export const saveAdminChecklistState = async (checkedItems: Set<string>): Promise<void> => {
-<<<<<<< HEAD
-    if (firebaseInitializationError) throw new Error("Firebase not configured.");
-=======
-    if (firebaseInitializationError) { return; }
->>>>>>> cc37e0e3
-    const docRef = doc(firestoreDb, 'admin_state', 'launchChecklist');
+    if (isPrototypeMode) { return; }
+    const docRef = doc(firestoreDb!, 'admin_state', 'launchChecklist');
     await setDoc(docRef, { checkedItems: Array.from(checkedItems) });
 };
 
 export const getBacktestPresets = async (): Promise<BacktestPreset[]> => {
-<<<<<<< HEAD
-    if (firebaseInitializationError) throw new Error("Firebase not configured.");
-    const q = query(collection(firestoreDb, "backtest_presets"), orderBy("createdAt", "desc"));
-    const presetsSnap = await getDocs(q);
-=======
-    if (firebaseInitializationError) { return []; }
-    const presetsCollection = collection(firestoreDb, "backtest_presets");
+    if (isPrototypeMode) { return []; }
+    const presetsCollection = collection(firestoreDb!, "backtest_presets");
     const presetsSnap = await getDocs(query(presetsCollection, orderBy("name")));
->>>>>>> cc37e0e3
     return presetsSnap.docs.map(d => docToObj<BacktestPreset>(d));
 };
 
 export const saveBacktestPreset = async (preset: Omit<BacktestPreset, 'id'>): Promise<BacktestPreset> => {
-<<<<<<< HEAD
-     if (firebaseInitializationError) throw new Error("Firebase not configured.");
-=======
-     if (firebaseInitializationError) { throw new Error("Cannot save preset in mock mode."); }
->>>>>>> cc37e0e3
-    const presetsCollection = collection(firestoreDb, "backtest_presets");
+     if (isPrototypeMode) { throw new Error("Cannot save preset in prototype mode."); }
+    const presetsCollection = collection(firestoreDb!, "backtest_presets");
     const newDocRef = await addDoc(presetsCollection, { ...preset, createdAt: serverTimestamp() });
     return { ...preset, id: newDocRef.id, createdAt: new Date() }
 };
 
-<<<<<<< HEAD
+export const updateBacktestPreset = async (presetId: string, data: Partial<Omit<BacktestPreset, 'id'>>): Promise<void> => {
+    if (isPrototypeMode) { throw new Error("Cannot update preset in prototype mode."); }
+    const presetRef = doc(firestoreDb!, 'backtest_presets', presetId);
+    await updateDoc(presetRef, data);
+};
+
 export const deleteBacktestPreset = async (presetId: string): Promise<void> => {
-     if (firebaseInitializationError) throw new Error("Firebase not configured.");
-=======
-export const updateBacktestPreset = async (presetId: string, data: Partial<Omit<BacktestPreset, 'id'>>): Promise<void> => {
-    if (firebaseInitializationError) { throw new Error("Cannot update preset in mock mode."); }
-    const presetRef = doc(firestoreDb, 'backtest_presets', presetId);
-    await updateDoc(presetRef, data);
-};
-
-export const deleteBacktestPreset = async (presetId: string): Promise<void> => {
-     if (firebaseInitializationError) { return; }
->>>>>>> cc37e0e3
-    const presetRef = doc(firestoreDb, 'backtest_presets', presetId);
+     if (isPrototypeMode) { return; }
+    const presetRef = doc(firestoreDb!, 'backtest_presets', presetId);
     await deleteDoc(presetRef);
 };