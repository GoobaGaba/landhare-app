
'use client';
import Link from 'next/link';
import { Logo } from '@/components/icons/logo';
import { Button } from '@/components/ui/button';
import { Input } from '@/components/ui/input';
import { Sheet, SheetContent, SheetTrigger, SheetClose } from '@/components/ui/sheet';
import { DropdownMenu, DropdownMenuTrigger, DropdownMenuContent, DropdownMenuItem, DropdownMenuSeparator, DropdownMenuLabel } from '@/components/ui/dropdown-menu';
import { Avatar, AvatarFallback, AvatarImage } from '@/components/ui/avatar';
<<<<<<< HEAD
import { Menu, Home, Search, PlusCircle, MessageSquare, UserCircle, LogIn, UserPlus, Landmark, LogOut, ListChecks, Crown, Bookmark, Sun, Moon, Settings, ReceiptText, BarChart3, Shield } from 'lucide-react';
=======
import { Menu, Home, Search, PlusCircle, MessageSquare, UserCircle, LogIn, UserPlus, Landmark, LogOut, ListChecks, Crown, Bookmark, Sun, Moon, Settings, ReceiptText, BarChart3, Beaker } from 'lucide-react';
>>>>>>> fb65c5c5
import { usePathname, useRouter } from 'next/navigation';
import { useTheme } from 'next-themes';
import { cn } from '@/lib/utils';
import { Separator } from '@/components/ui/separator';
import { MobileThemeToggleButton } from './theme-toggle-button';
import type { ComponentType } from 'react';
import { useAuth } from '@/contexts/auth-context';
import { useToast } from '@/hooks/use-toast';
<<<<<<< HEAD
import { ADMIN_EMAILS } from '@/lib/mock-data';
=======
import { ADMIN_UIDS } from '@/lib/mock-data';
import { isPrototypeMode } from '@/lib/firebase';
>>>>>>> fb65c5c5


interface NavLink {
  href: string;
  label: string;
  icon: ComponentType<{ className?: string }>;
  action?: () => void;
  className?: string;
}

export default function AppHeader() {
  const pathname = usePathname();
  const router = useRouter();
  const { theme, setTheme } = useTheme();
  const { currentUser, logoutUser, loading, subscriptionStatus } = useAuth();
  const { toast } = useToast();

  const handleLogout = async () => {
    try {
      await logoutUser();
      toast({ title: 'Logged Out', description: 'You have been successfully logged out.' });
      router.push('/');
    } catch (error) {
      toast({ title: 'Logout Failed', description: 'Could not log you out. Please try again.', variant: 'destructive' });
    }
  };
  
  const handleSearchSubmit = (event: React.FormEvent<HTMLFormElement>) => {
    event.preventDefault();
    const formData = new FormData(event.currentTarget);
    const searchQuery = formData.get('q') as string;
    if (searchQuery.trim()) {
        router.push(`/search?q=${encodeURIComponent(searchQuery.trim())}`);
    }
  };
  
   const handleMobileSearchSubmit = (event: React.KeyboardEvent<HTMLInputElement>) => {
    if (event.key === 'Enter') {
        const searchQuery = event.currentTarget.value;
        if (searchQuery.trim()) {
             router.push(`/search?q=${encodeURIComponent(searchQuery.trim())}`);
             // Find and click the close button of the sheet
            const closeButton = event.currentTarget.closest('[data-radix-dialog-content]')?.querySelector('[data-radix-dialog-close]') as HTMLElement;
            closeButton?.click();
        }
    }
  };


  const userNavLinks: NavLink[] = [
    { href: '/dashboard', label: 'Dashboard', icon: Home },
    { href: '/bookmarks', label: 'My Bookmarks', icon: Bookmark },
    { href: '/messages', label: 'Messages', icon: MessageSquare },
    { href: '/profile', label: 'Profile & Settings', icon: UserCircle },
    { href: '/pricing', label: 'Premium', icon: Crown, className: "text-premium hover:text-premium focus:text-premium focus:bg-premium/10 hover:bg-premium/10" },
  ];
  
  const guestNavLinks: NavLink[] = [
     { href: '/login', label: 'Log In', icon: LogIn },
     { href: '/signup', label: 'Sign Up', icon: UserPlus },
  ];

  const listYourLandHref = currentUser ? "/listings/new" : `/login?redirect=${encodeURIComponent("/listings/new")}`;
  const isUserAdmin = currentUser?.email ? ADMIN_EMAILS.includes(currentUser.email) : false;


  return (
    <header className="sticky top-0 z-50 w-full border-b bg-background/95 backdrop-blur supports-[backdrop-filter]:bg-background/60">
      {isPrototypeMode && (
         <div className="w-full bg-amber-400 text-amber-900 text-xs font-bold text-center py-1 flex items-center justify-center gap-2">
            <Beaker className="h-3 w-3" />
            PROTOTYPE MODE (Using Mock Data)
        </div>
      )}
      <div className="container flex h-16 items-center justify-between gap-4">
        {/* Left Part: Logo + Name */}
        <div className="flex items-center gap-2 shrink-0">
          <Link href="/" className="flex items-center gap-2" aria-label="Go to homepage">
            <Logo className="h-12 w-12" />
            <span className="font-headline text-xl font-bold text-title hidden sm:inline-block">LandHare</span>
          </Link>
        </div>

        {/* Center Part (Desktop): Search Bar + Browse + List your Land */}
        <div className="hidden md:flex items-center justify-center gap-3 flex-1 min-w-0 px-4">
          <form onSubmit={handleSearchSubmit} className="relative w-full max-w-md">
            <Search className="absolute left-3 top-1/2 -translate-y-1/2 h-4 w-4 text-muted-foreground" />
            <Input
              type="search"
              name="q"
              placeholder="Search land (e.g., Willow Creek, CO)"
              className="pl-10 w-full h-10 bg-card focus-visible:ring-primary"
            />
          </form>
          <Button variant="ghost" className="h-10 px-4 text-muted-foreground hover:text-primary" asChild>
            <Link href="/search">
                <Search className="mr-2 h-4 w-4 hidden lg:inline-block" /> Browse Land
            </Link>
          </Button>
          <Button variant="outline" className="h-10 px-4 border-neon-DEFAULT text-neon-DEFAULT hover:bg-neon-DEFAULT hover:text-neon-foreground" asChild>
            <Link href={listYourLandHref}>
                <PlusCircle className="mr-2 h-4 w-4 hidden lg:inline-block" /> List Your Land
            </Link>
          </Button>
        </div>

        {/* Right Part: Auth Buttons + User Dropdown / Mobile Menu */}
        <div className="flex items-center gap-2 shrink-0">
          {!loading && (
            <>
              {currentUser ? (
                <div className="hidden md:block">
                  <DropdownMenu>
                    <DropdownMenuTrigger asChild>
                      <Button variant="ghost" className="relative h-9 w-9 rounded-full">
                        <Avatar className="h-8 w-8">
                           <AvatarImage src={currentUser.appProfile?.avatarUrl || currentUser.photoURL || undefined} alt={currentUser.appProfile?.name || currentUser.displayName || currentUser.email || 'User'} />
                           <AvatarFallback>{(currentUser.appProfile?.name || currentUser.displayName || currentUser.email || 'U').split(' ').map(n=>n[0]).join('').toUpperCase() || 'U'}</AvatarFallback>
                        </Avatar>
                         <span className="sr-only">Open user menu</span>
                      </Button>
                    </DropdownMenuTrigger>
                    <DropdownMenuContent align="end" className="w-56">
                      <DropdownMenuLabel>
                        <div className="flex items-center gap-2">
                           <span>{currentUser.appProfile?.name || currentUser.displayName || currentUser.email}</span>
                           {subscriptionStatus === 'premium' && <Crown className="h-4 w-4 text-premium" />}
                        </div>
                      </DropdownMenuLabel>
                      {isUserAdmin && (
                        <>
                          <DropdownMenuSeparator />
                          <DropdownMenuItem asChild>
                            <Link href="/admin" className={cn("flex items-center gap-2 font-semibold text-accent", pathname.startsWith("/admin") && "bg-muted")}>
                              <Shield className="h-4 w-4" />
                              <span>Admin Tools</span>
                            </Link>
                          </DropdownMenuItem>
                        </>
                      )}
                      <DropdownMenuSeparator />
                      {userNavLinks.map((link) => (
                        <DropdownMenuItem key={link.href} asChild>
                          <Link href={link.href} className={cn("flex items-center gap-2", pathname === link.href && "bg-muted", link.className)}>
                            <link.icon className={cn("h-4 w-4", link.className?.includes('text-premium') ? 'text-premium' : '')} />
                            <span>{link.label}</span>
                          </Link>
                        </DropdownMenuItem>
                      ))}
                      <DropdownMenuSeparator />
                       <DropdownMenuItem onClick={handleLogout} className="flex items-center gap-2 cursor-pointer">
                        <LogOut className="h-4 w-4" />
                        <span>Log Out</span>
                      </DropdownMenuItem>
                      <DropdownMenuSeparator />
                      <DropdownMenuLabel>Theme</DropdownMenuLabel>
                      <DropdownMenuItem
                        onSelect={(event) => {
                          event.preventDefault();
                          setTheme(theme === 'dark' ? 'light' : 'dark');
                        }}
                        className="cursor-pointer"
                      >
                        {theme === 'dark' ? (
                          <><Sun className="mr-2 h-4 w-4" /> Light Mode</>
                        ) : (
                          <><Moon className="mr-2 h-4 w-4" /> Dark Mode</>
                        )}
                      </DropdownMenuItem>
                    </DropdownMenuContent>
                  </DropdownMenu>
                </div>
              ) : (
                <div className="hidden md:flex items-center gap-2">
                  <Button variant="outline" asChild><Link href="/login">Log In</Link></Button>
                  <Button asChild><Link href="/signup">Sign Up</Link></Button>
                </div>
              )}
            </>
          )}

          {/* Mobile Menu Trigger */}
          <div className="md:hidden">
            <Sheet>
              <SheetTrigger asChild>
                <Button variant="outline" size="icon">
                  <Menu className="h-5 w-5" />
                  <span className="sr-only">Toggle Menu</span>
                </Button>
              </SheetTrigger>
              <SheetContent side="right" className="w-[calc(100vw-4rem)] max-w-sm p-0 flex flex-col">
                <div className="p-4 border-b">
                  <Link href="/" className="flex items-center gap-2" aria-label="Go to homepage">
                    <Logo className="h-10 w-10" />
                    <span className="font-headline text-xl text-title">LandHare</span>
                  </Link>
                </div>

                <div className="p-4">
                    <form onSubmit={(e) => { e.preventDefault(); handleMobileSearchSubmit({ key: 'Enter', currentTarget: e.currentTarget.q } as any); }}>
                        <div className="relative">
                            <Search className="absolute left-2.5 top-1/2 -translate-y-1/2 h-4 w-4 text-muted-foreground" />
                            <Input
                            type="search"
                            name="q"
                            placeholder="Search land..."
                            className="pl-8 w-full bg-background h-10"
                            onKeyDown={handleMobileSearchSubmit}
                            />
                        </div>
                    </form>
                </div>

                <nav className="flex flex-col gap-1 px-4 flex-grow">
                  <SheetClose asChild>
                    <Button asChild variant="ghost" className="w-full justify-start text-base py-3">
                      <Link href="/search"><Search className="mr-2 h-4 w-4" />Browse Land</Link>
                    </Button>
                  </SheetClose>
                  <SheetClose asChild>
                    <Button asChild variant="outline" className="w-full justify-start text-base py-3 border-neon-DEFAULT text-neon-DEFAULT hover:bg-neon-DEFAULT hover:text-neon-foreground">
                      <Link href={listYourLandHref}><PlusCircle className="mr-2 h-4 w-4" />List Your Land</Link>
                    </Button>
                  </SheetClose>

                  {!loading && isUserAdmin && (
                      <SheetClose asChild>
                          <Button
                          variant={pathname.startsWith('/admin') ? 'secondary' : 'ghost'}
                          asChild
                          className="w-full justify-start text-base py-3"
                          >
                          <Link href="/admin">
                              <Shield className="mr-2 h-4 w-4" />
                              Admin Tools
                          </Link>
                          </Button>
                      </SheetClose>
                  )}

                  {!loading && currentUser && userNavLinks.map((link) => (
                    <SheetClose asChild key={`mobile-user-${link.href}`}>
                      <Button
                        variant={pathname === link.href ? 'secondary' : 'ghost'}
                        asChild
                        className={cn("w-full justify-start text-base py-3", link.className?.includes('text-premium') && 'text-premium hover:text-premium focus:text-premium hover:bg-premium/10')}
                      >
                        <Link href={link.href}>
                          <link.icon className={cn("mr-2 h-4 w-4", link.className?.includes('text-premium') ? 'text-premium' : '')} />
                          {link.label}
                        </Link>
                      </Button>
                    </SheetClose>
                  ))}
                </nav>

                <Separator className="my-4" />

                <div className="px-4 pb-4">
                  {!loading && (
                    <>
                      {currentUser ? (
                        <SheetClose asChild>
                          <Button variant="outline" className="w-full justify-start text-base py-3" onClick={handleLogout}>
                            <LogOut className="mr-2 h-4 w-4"/>Log Out
                          </Button>
                        </SheetClose>
                      ) : (
                        <div className="flex flex-col gap-2">
                          {guestNavLinks.map(link => (
                             <SheetClose asChild key={`mobile-guest-${link.href}`}>
                               <Button
                                variant={pathname === link.href ? 'secondary' : (link.label === 'Sign Up' ? 'default' : 'outline')}
                                asChild
                                className="w-full justify-start text-base py-3"
                              >
                                <Link href={link.href}><link.icon className="mr-2 h-4 w-4"/>{link.label}</Link>
                              </Button>
                            </SheetClose>
                          ))}
                        </div>
                      )}
                    </>
                  )}
                </div>

                <div className="mt-auto p-4 border-t">
                  <MobileThemeToggleButton />
                </div>
              </SheetContent>
            </Sheet>
          </div>
        </div>
      </div>
    </header>
  );
}<|MERGE_RESOLUTION|>--- conflicted
+++ resolved
@@ -7,11 +7,7 @@
 import { Sheet, SheetContent, SheetTrigger, SheetClose } from '@/components/ui/sheet';
 import { DropdownMenu, DropdownMenuTrigger, DropdownMenuContent, DropdownMenuItem, DropdownMenuSeparator, DropdownMenuLabel } from '@/components/ui/dropdown-menu';
 import { Avatar, AvatarFallback, AvatarImage } from '@/components/ui/avatar';
-<<<<<<< HEAD
-import { Menu, Home, Search, PlusCircle, MessageSquare, UserCircle, LogIn, UserPlus, Landmark, LogOut, ListChecks, Crown, Bookmark, Sun, Moon, Settings, ReceiptText, BarChart3, Shield } from 'lucide-react';
-=======
-import { Menu, Home, Search, PlusCircle, MessageSquare, UserCircle, LogIn, UserPlus, Landmark, LogOut, ListChecks, Crown, Bookmark, Sun, Moon, Settings, ReceiptText, BarChart3, Beaker } from 'lucide-react';
->>>>>>> fb65c5c5
+import { Menu, Home, Search, PlusCircle, MessageSquare, UserCircle, LogIn, UserPlus, Landmark, LogOut, ListChecks, Crown, Bookmark, Sun, Moon, Settings, ReceiptText, BarChart3, Shield, Beaker } from 'lucide-react';
 import { usePathname, useRouter } from 'next/navigation';
 import { useTheme } from 'next-themes';
 import { cn } from '@/lib/utils';
@@ -20,12 +16,8 @@
 import type { ComponentType } from 'react';
 import { useAuth } from '@/contexts/auth-context';
 import { useToast } from '@/hooks/use-toast';
-<<<<<<< HEAD
 import { ADMIN_EMAILS } from '@/lib/mock-data';
-=======
-import { ADMIN_UIDS } from '@/lib/mock-data';
 import { isPrototypeMode } from '@/lib/firebase';
->>>>>>> fb65c5c5
 
 
 interface NavLink {
