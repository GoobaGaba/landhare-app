
'use client';
import Link from 'next/link';
import { Logo } from '@/components/icons/logo';
import { Button } from '@/components/ui/button';
import { Input } from '@/components/ui/input';
import { Sheet, SheetContent, SheetTrigger, SheetClose } from '@/components/ui/sheet';
import { DropdownMenu, DropdownMenuTrigger, DropdownMenuContent, DropdownMenuItem, DropdownMenuSeparator, DropdownMenuLabel } from '@/components/ui/dropdown-menu';
import { Avatar, AvatarFallback, AvatarImage } from '@/components/ui/avatar';
<<<<<<< HEAD
import { Menu, Home, Search, PlusCircle, MessageSquare, UserCircle, LogIn, UserPlus, Landmark, LogOut, ListChecks, Crown, Bookmark, Sun, Moon, Settings, ReceiptText, BarChart3, Shield } from 'lucide-react';
=======
import { Menu, Home, Search, PlusCircle, MessageSquare, UserCircle, LogIn, UserPlus, Landmark, LogOut, ListChecks, Crown, Bookmark, Sun, Moon, Settings, ReceiptText, BarChart3, Shield, Beaker } from 'lucide-react';
>>>>>>> cc37e0e3
import { usePathname, useRouter } from 'next/navigation';
import { useTheme } from 'next-themes';
import { cn } from '@/lib/utils';
import { Separator } from '@/components/ui/separator';
import { MobileThemeToggleButton } from './theme-toggle-button';
import type { ComponentType } from 'react';
import { useAuth } from '@/contexts/auth-context';
import { useToast } from '@/hooks/use-toast';
<<<<<<< HEAD
import { useState } from 'react';
=======
import { ADMIN_EMAILS } from '@/lib/mock-data';
import { isPrototypeMode } from '@/lib/firebase';
>>>>>>> cc37e0e3


interface NavLink {
  href: string;
  label: string;
  icon: ComponentType<{ className?: string }>;
  action?: () => void;
  className?: string;
}

export default function AppHeader() {
  const pathname = usePathname();
  const router = useRouter();
  const { theme, setTheme } = useTheme();
  const { currentUser, logoutUser, loading, subscriptionStatus } = useAuth();
  const { toast } = useToast();
  const [isMobileMenuOpen, setIsMobileMenuOpen] = useState(false);

  const handleLogout = async () => {
    try {
      await logoutUser();
      toast({ title: 'Logged Out', description: 'You have been successfully logged out.' });
      router.push('/');
    } catch (error) {
      toast({ title: 'Logout Failed', description: 'Could not log you out. Please try again.', variant: 'destructive' });
    }
  };
  
  const handleSearch = (query: string) => {
    const trimmedQuery = query.trim();
    if (trimmedQuery) {
      router.push(`/search?q=${encodeURIComponent(trimmedQuery)}`);
    } else {
      router.push('/search');
    }
    setIsMobileMenuOpen(false); // Close mobile sheet if open
  };

  const handleFormSubmit = (event: React.FormEvent<HTMLFormElement>) => {
    event.preventDefault();
    const formData = new FormData(event.currentTarget);
    const searchQuery = formData.get('q') as string;
    handleSearch(searchQuery);
  };


  const userNavLinks: NavLink[] = [
    { href: '/dashboard', label: 'Dashboard', icon: Home },
    { href: '/bookmarks', label: 'My Bookmarks', icon: Bookmark },
    { href: '/messages', label: 'Messages', icon: MessageSquare },
    { href: '/profile', label: 'Profile & Settings', icon: UserCircle },
    { href: '/pricing', label: 'Premium', icon: Crown, className: "text-premium hover:text-premium focus:text-premium focus:bg-premium/10 hover:bg-premium/10" },
  ];
  
  const guestNavLinks: NavLink[] = [
     { href: '/login', label: 'Log In', icon: LogIn },
     { href: '/signup', label: 'Sign Up', icon: UserPlus },
  ];

  const listYourLandHref = currentUser ? "/listings/new" : `/login?redirect=${encodeURIComponent("/listings/new")}`;
  const isUserAdmin = currentUser?.email ? ADMIN_EMAILS.includes(currentUser.email) : false;


  return (
    <header className="sticky top-0 z-50 w-full border-b bg-background/95 backdrop-blur supports-[backdrop-filter]:bg-background/60">
      {isPrototypeMode && (
         <div className="w-full bg-amber-400 text-amber-900 text-xs font-bold text-center py-1 flex items-center justify-center gap-2">
            <Beaker className="h-3 w-3" />
            PROTOTYPE MODE (Using Mock Data)
        </div>
      )}
      <div className="container flex h-16 items-center justify-between gap-4">
        {/* Left Part: Logo + Name */}
        <div className="flex items-center gap-2 shrink-0">
          <Link href="/" className="flex items-center gap-2" aria-label="Go to homepage">
            <Logo className="h-12 w-12" />
            <span className="font-headline text-xl font-bold text-title hidden sm:inline-block">LandHare</span>
          </Link>
        </div>

        {/* Center Part (Desktop): Search Bar + Browse + List your Land */}
        <div className="hidden md:flex items-center justify-center gap-3 flex-1 min-w-0 px-4">
          <form onSubmit={handleFormSubmit} className="relative w-full max-w-md">
            <Search className="absolute left-3 top-1/2 -translate-y-1/2 h-4 w-4 text-muted-foreground" />
            <Input
              type="search"
              name="q"
              placeholder="Search land (e.g., Willow Creek, CO)"
              className="pl-10 w-full h-10 bg-card focus-visible:ring-primary"
            />
          </form>
          <Button variant="ghost" className="h-10 px-4 text-muted-foreground hover:text-primary" asChild>
            <Link href="/search">
                <Search className="mr-2 h-4 w-4 hidden lg:inline-block" /> Browse Land
            </Link>
          </Button>
          <Button variant="outline" className="h-10 px-4 border-neon-DEFAULT text-neon-DEFAULT hover:bg-neon-DEFAULT hover:text-neon-foreground" asChild>
            <Link href={listYourLandHref}>
                <PlusCircle className="mr-2 h-4 w-4 hidden lg:inline-block" /> List Your Land
            </Link>
          </Button>
        </div>

        {/* Right Part: Auth Buttons + User Dropdown / Mobile Menu */}
        <div className="flex items-center gap-2 shrink-0">
          {!loading && (
            <>
              {currentUser ? (
                <div className="hidden md:block">
                  <DropdownMenu>
                    <DropdownMenuTrigger asChild>
                      <Button variant="ghost" className="relative h-9 w-9 rounded-full">
                        <Avatar className="h-8 w-8">
                           <AvatarImage src={currentUser.appProfile?.avatarUrl || currentUser.photoURL || undefined} alt={currentUser.appProfile?.name || currentUser.displayName || currentUser.email || 'User'} />
                           <AvatarFallback>{(currentUser.appProfile?.name || currentUser.displayName || currentUser.email || 'U').split(' ').map(n=>n[0]).join('').toUpperCase() || 'U'}</AvatarFallback>
                        </Avatar>
                         <span className="sr-only">Open user menu</span>
                      </Button>
                    </DropdownMenuTrigger>
                    <DropdownMenuContent align="end" className="w-56">
                      <DropdownMenuLabel>
                        <div className="flex items-center gap-2">
                           <span>{currentUser.appProfile?.name || currentUser.displayName || currentUser.email}</span>
                           {subscriptionStatus === 'premium' && !currentUser.appProfile?.isAdmin && <Crown className="h-4 w-4 text-premium" />}
                           {currentUser.appProfile?.isAdmin && <Shield className="h-4 w-4 text-primary" title="Administrator" />}
                        </div>
                      </DropdownMenuLabel>
<<<<<<< HEAD
                      {currentUser.appProfile?.isAdmin && (
=======
                      {isUserAdmin && (
>>>>>>> cc37e0e3
                        <>
                          <DropdownMenuSeparator />
                          <DropdownMenuItem asChild>
                            <Link href="/admin" className={cn("flex items-center gap-2 font-semibold text-accent", pathname.startsWith("/admin") && "bg-muted")}>
                              <Shield className="h-4 w-4" />
                              <span>Admin Tools</span>
                            </Link>
                          </DropdownMenuItem>
                        </>
                      )}
                      <DropdownMenuSeparator />
                      {userNavLinks.map((link) => (
                        <DropdownMenuItem key={link.href} asChild>
                          <Link href={link.href} className={cn("flex items-center gap-2", pathname === link.href && "bg-muted", link.className)}>
                            <link.icon className={cn("h-4 w-4", link.className?.includes('text-premium') ? 'text-premium' : '')} />
                            <span>{link.label}</span>
                          </Link>
                        </DropdownMenuItem>
                      ))}
                      <DropdownMenuSeparator />
                       <DropdownMenuItem onClick={handleLogout} className="flex items-center gap-2 cursor-pointer">
                        <LogOut className="h-4 w-4" />
                        <span>Log Out</span>
                      </DropdownMenuItem>
                      <DropdownMenuSeparator />
                      <DropdownMenuLabel>Theme</DropdownMenuLabel>
                      <DropdownMenuItem
                        onSelect={(event) => {
                          event.preventDefault();
                          setTheme(theme === 'dark' ? 'light' : 'dark');
                        }}
                        className="cursor-pointer"
                      >
                        {theme === 'dark' ? (
                          <><Sun className="mr-2 h-4 w-4" /> Light Mode</>
                        ) : (
                          <><Moon className="mr-2 h-4 w-4" /> Dark Mode</>
                        )}
                      </DropdownMenuItem>
                    </DropdownMenuContent>
                  </DropdownMenu>
                </div>
              ) : (
                <div className="hidden md:flex items-center gap-2">
                  <Button variant="outline" asChild><Link href="/login">Log In</Link></Button>
                  <Button asChild><Link href="/signup">Sign Up</Link></Button>
                </div>
              )}
            </>
          )}

          {/* Mobile Menu Trigger */}
          <div className="md:hidden">
            <Sheet open={isMobileMenuOpen} onOpenChange={setIsMobileMenuOpen}>
              <SheetTrigger asChild>
                <Button variant="outline" size="icon">
                  <Menu className="h-5 w-5" />
                  <span className="sr-only">Toggle Menu</span>
                </Button>
              </SheetTrigger>
              <SheetContent side="right" className="w-[calc(100vw-4rem)] max-w-sm p-0 flex flex-col">
                <div className="p-4 border-b">
                  <Link href="/" className="flex items-center gap-2" aria-label="Go to homepage" onClick={() => setIsMobileMenuOpen(false)}>
                    <Logo className="h-10 w-10" />
                    <span className="font-headline text-xl text-title">LandHare</span>
                  </Link>
                </div>

                <div className="p-4">
                    <form onSubmit={handleFormSubmit}>
                        <div className="relative">
                            <Search className="absolute left-2.5 top-1/2 -translate-y-1/2 h-4 w-4 text-muted-foreground" />
                            <Input
                            type="search"
                            name="q"
                            placeholder="Search land..."
                            className="pl-8 w-full bg-background h-10"
                            />
                        </div>
                         <button type="submit" className="hidden" aria-hidden="true"></button>
                    </form>
                </div>

                <nav className="flex flex-col gap-1 px-4 flex-grow">
                  <SheetClose asChild>
                    <Button asChild variant="ghost" className="w-full justify-start text-base py-3">
                      <Link href="/search"><Search className="mr-2 h-4 w-4" />Browse Land</Link>
                    </Button>
                  </SheetClose>
                  <SheetClose asChild>
                    <Button asChild variant="outline" className="w-full justify-start text-base py-3 border-neon-DEFAULT text-neon-DEFAULT hover:bg-neon-DEFAULT hover:text-neon-foreground">
                      <Link href={listYourLandHref}><PlusCircle className="mr-2 h-4 w-4" />List Your Land</Link>
                    </Button>
                  </SheetClose>

<<<<<<< HEAD
                  {!loading && currentUser?.appProfile?.isAdmin && (
=======
                  {!loading && isUserAdmin && (
>>>>>>> cc37e0e3
                      <SheetClose asChild>
                          <Button
                          variant={pathname.startsWith('/admin') ? 'secondary' : 'ghost'}
                          asChild
                          className="w-full justify-start text-base py-3"
                          >
                          <Link href="/admin">
                              <Shield className="mr-2 h-4 w-4" />
                              Admin Tools
                          </Link>
                          </Button>
                      </SheetClose>
                  )}

                  {!loading && currentUser && userNavLinks.map((link) => (
                    <SheetClose asChild key={`mobile-user-${link.href}`}>
                      <Button
                        variant={pathname === link.href ? 'secondary' : 'ghost'}
                        asChild
                        className={cn("w-full justify-start text-base py-3", link.className?.includes('text-premium') && 'text-premium hover:text-premium focus:text-premium hover:bg-premium/10')}
                      >
                        <Link href={link.href}>
                          <link.icon className={cn("mr-2 h-4 w-4", link.className?.includes('text-premium') ? 'text-premium' : '')} />
                          {link.label}
                        </Link>
                      </Button>
                    </SheetClose>
                  ))}
                </nav>

                <Separator className="my-4" />

                <div className="px-4 pb-4">
                  {!loading && (
                    <>
                      {currentUser ? (
                        <SheetClose asChild>
                          <Button variant="outline" className="w-full justify-start text-base py-3" onClick={handleLogout}>
                            <LogOut className="mr-2 h-4 w-4"/>Log Out
                          </Button>
                        </SheetClose>
                      ) : (
                        <div className="flex flex-col gap-2">
                          {guestNavLinks.map(link => (
                             <SheetClose asChild key={`mobile-guest-${link.href}`}>
                               <Button
                                variant={pathname === link.href ? 'secondary' : (link.label === 'Sign Up' ? 'default' : 'outline')}
                                asChild
                                className="w-full justify-start text-base py-3"
                              >
                                <Link href={link.href}><link.icon className="mr-2 h-4 w-4"/>{link.label}</Link>
                              </Button>
                            </SheetClose>
                          ))}
                        </div>
                      )}
                    </>
                  )}
                </div>

                <div className="mt-auto p-4 border-t">
                  <MobileThemeToggleButton />
                </div>
              </SheetContent>
            </Sheet>
          </div>
        </div>
      </div>
    </header>
  );
}<|MERGE_RESOLUTION|>--- conflicted
+++ resolved
@@ -7,11 +7,7 @@
 import { Sheet, SheetContent, SheetTrigger, SheetClose } from '@/components/ui/sheet';
 import { DropdownMenu, DropdownMenuTrigger, DropdownMenuContent, DropdownMenuItem, DropdownMenuSeparator, DropdownMenuLabel } from '@/components/ui/dropdown-menu';
 import { Avatar, AvatarFallback, AvatarImage } from '@/components/ui/avatar';
-<<<<<<< HEAD
-import { Menu, Home, Search, PlusCircle, MessageSquare, UserCircle, LogIn, UserPlus, Landmark, LogOut, ListChecks, Crown, Bookmark, Sun, Moon, Settings, ReceiptText, BarChart3, Shield } from 'lucide-react';
-=======
 import { Menu, Home, Search, PlusCircle, MessageSquare, UserCircle, LogIn, UserPlus, Landmark, LogOut, ListChecks, Crown, Bookmark, Sun, Moon, Settings, ReceiptText, BarChart3, Shield, Beaker } from 'lucide-react';
->>>>>>> cc37e0e3
 import { usePathname, useRouter } from 'next/navigation';
 import { useTheme } from 'next-themes';
 import { cn } from '@/lib/utils';
@@ -20,12 +16,9 @@
 import type { ComponentType } from 'react';
 import { useAuth } from '@/contexts/auth-context';
 import { useToast } from '@/hooks/use-toast';
-<<<<<<< HEAD
 import { useState } from 'react';
-=======
 import { ADMIN_EMAILS } from '@/lib/mock-data';
 import { isPrototypeMode } from '@/lib/firebase';
->>>>>>> cc37e0e3
 
 
 interface NavLink {
@@ -153,11 +146,7 @@
                            {currentUser.appProfile?.isAdmin && <Shield className="h-4 w-4 text-primary" title="Administrator" />}
                         </div>
                       </DropdownMenuLabel>
-<<<<<<< HEAD
-                      {currentUser.appProfile?.isAdmin && (
-=======
                       {isUserAdmin && (
->>>>>>> cc37e0e3
                         <>
                           <DropdownMenuSeparator />
                           <DropdownMenuItem asChild>
@@ -253,11 +242,7 @@
                     </Button>
                   </SheetClose>
 
-<<<<<<< HEAD
-                  {!loading && currentUser?.appProfile?.isAdmin && (
-=======
                   {!loading && isUserAdmin && (
->>>>>>> cc37e0e3
                       <SheetClose asChild>
                           <Button
                           variant={pathname.startsWith('/admin') ? 'secondary' : 'ghost'}
