<<<<<<< HEAD
# Settings to manage and configure a Firebase App Hosting backend.
# https://firebase.google.com/docs/app-hosting/configure

# The name of the App Hosting backend that this file applies to.
# This value is supplied by Firebase when you create a backend.
backendId: landshare-app-backend

# The region to deploy the backend to.
# This value is supplied by Firebase when you create a backend.
location: us-central1

runConfig:
  # Increase this value if you'd like to automatically spin up
  # more instances in response to increased traffic.
  maxInstances: 1
  # These environment variables are available to your app's build and runtime.
  # IMPORTANT: All placeholders MUST be replaced with your actual keys and identifiers
  # for the live, deployed application to function correctly.
  environmentVariables:
    NEXT_PUBLIC_FIREBASE_API_KEY: "AIzaSyCXNCLdVOZd4rMkcuHvW-d2qDsiQWTpJDo"
    NEXT_PUBLIC_FIREBASE_AUTH_DOMAIN: "landshare-connect.firebaseapp.com"
    NEXT_PUBLIC_FIREBASE_PROJECT_ID: "landshare-connect"
    NEXT_PUBLIC_FIREBASE_STORAGE_BUCKET: "landshare-connect.appspot.com"
    NEXT_PUBLIC_FIREBASE_MESSAGING_SENDER_ID: "800704761619"
    NEXT_PUBLIC_FIREBASE_APP_ID: "1:800704761619:web:a1e7b0a1788320715154e6"
    # The real key will be set in the Firebase Console, not here.
    GEMINI_API_KEY: "YOUR_API_KEY_NEEDS_TO_BE_SET_IN_FIREBASE_CONSOLE"
    NEXT_PUBLIC_GOOGLE_MAPS_API_KEY: "AIzaSyCccccIOCZwkrHKp9fgFid1r82yoX6ppZ4"
=======
>>>>>>> 085ed068
<|MERGE_RESOLUTION|>--- conflicted
+++ resolved
@@ -1,4 +1,3 @@
-<<<<<<< HEAD
 # Settings to manage and configure a Firebase App Hosting backend.
 # https://firebase.google.com/docs/app-hosting/configure
 
@@ -24,8 +23,5 @@
     NEXT_PUBLIC_FIREBASE_STORAGE_BUCKET: "landshare-connect.appspot.com"
     NEXT_PUBLIC_FIREBASE_MESSAGING_SENDER_ID: "800704761619"
     NEXT_PUBLIC_FIREBASE_APP_ID: "1:800704761619:web:a1e7b0a1788320715154e6"
-    # The real key will be set in the Firebase Console, not here.
-    GEMINI_API_KEY: "YOUR_API_KEY_NEEDS_TO_BE_SET_IN_FIREBASE_CONSOLE"
-    NEXT_PUBLIC_GOOGLE_MAPS_API_KEY: "AIzaSyCccccIOCZwkrHKp9fgFid1r82yoX6ppZ4"
-=======
->>>>>>> 085ed068
+    GEMINI_API_KEY: "AIzaSyBDf3NQ9jnkwYXgMgf35i1rLZHztVpBn6o"
+    NEXT_PUBLIC_GOOGLE_MAPS_API_KEY: "AIzaSyCccccIOCZwkrHKp9fgFid1r82yoX6ppZ4"